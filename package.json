{
  "name": "redux-form",
  "version": "6.0.0-alpha.7",
  "description": "A higher order component decorator for forms using Redux and React",
  "main": "./lib/index.js",
  "repository": {
    "type": "git",
    "url": "https://github.com/erikras/redux-form"
  },
  "scripts": {
    "build": "npm run build:lib && npm run build:umd && npm run build:umd:min",
    "build:lib": "babel src --out-dir lib",
    "build:umd": "webpack src/index.js dist/redux-form.js --config webpack.config.development.js",
    "build:umd:min": "webpack src/index.js dist/redux-form.min.js --config webpack.config.production.js",
    "clean": "rimraf dist lib",
    "lint": "eslint src",
    "example:simple": "node examples/simple/server.js",
    "prepublish": "npm run test && npm run clean && npm run build",
    "test": "mocha --compilers js:babel-register --recursive --recursive 'src/**/__tests__/*' --require src/__tests__/setup.js",
    "test:watch": "npm test -- --watch",
    "test:cov": "babel-node ./node_modules/isparta/bin/isparta cover ./node_modules/mocha/bin/_mocha -- --recursive 'src/**/__tests__/*' --require src/__tests__/setup.js"
  },
  "keywords": [
    "react",
    "reactjs",
    "flux",
    "redux",
    "react-redux",
    "redux-form",
    "form",
    "decorator"
  ],
  "author": "Erik Rasmussen <rasmussenerik@gmail.com> (http://github.com/erikras)",
  "license": "MIT",
  "bugs": {
    "url": "https://github.com/erikras/redux-form/issues"
  },
  "homepage": "https://redux-form.com/",
  "dependencies": {
    "classnames": "^2.2.3",
    "deep-equal": "^1.0.1",
    "es6-error": "^2.1.0",
    "hoist-non-react-statics": "^1.0.5",
<<<<<<< HEAD
    "invariant": "^2.2.1",
    "is-promise": "^2.1.0"
=======
    "is-promise": "^2.1.0",
    "lodash.isequalwith": "^4.1.4"
>>>>>>> 71434f56
  },
  "devDependencies": {
    "babel-cli": "^6.3.17",
    "babel-core": "^6.3.26",
    "babel-eslint": "^5.0.0-beta9",
    "babel-loader": "^6.2.0",
    "babel-plugin-syntax-async-functions": "^6.5.0",
    "babel-plugin-transform-regenerator": "^6.6.5",
    "babel-polyfill": "^6.7.4",
    "babel-preset-es2015": "^6.1.18",
    "babel-preset-react": "^6.1.18",
    "babel-preset-stage-2": "^6.1.18",
    "babel-register": "^6.3.13",
    "eslint": "^1.7.1",
    "eslint-config-rackt": "1.1.0",
    "eslint-plugin-react": "^3.6.3",
    "expect": "^1.14.0",
    "expect-immutable": "0.0.2",
    "expect-predicate": "^1.0.0",
    "flux-standard-action": "^0.6.1",
    "isparta": "4.0.0",
    "jsdom": "^8.0.2",
    "mocha": "^2.4.5",
    "react": "^15.0.0",
    "react-addons-test-utils": "^15.0.0",
    "react-dom": "^15.0.0",
    "react-redux": "^4.4.1",
    "redux": "^3.3.1",
    "redux-immutablejs": "0.0.8",
    "rifraf": "^2.0.2",
    "rimraf": "^2.5.1",
    "webpack": "^1.12.13"
  },
  "peerDependencies": {
    "react-redux": "^4.0.0",
    "redux": "^3.0.0"
  },
  "files": [
    "README.md",
    "lib",
    "dist",
    "immutable.js"
  ],
  "npmName": "redux-form",
  "npmFileMap": [
    {
      "basePath": "/dist/",
      "files": [
        "*.js"
      ]
    }
  ]
}<|MERGE_RESOLUTION|>--- conflicted
+++ resolved
@@ -41,13 +41,9 @@
     "deep-equal": "^1.0.1",
     "es6-error": "^2.1.0",
     "hoist-non-react-statics": "^1.0.5",
-<<<<<<< HEAD
     "invariant": "^2.2.1",
-    "is-promise": "^2.1.0"
-=======
     "is-promise": "^2.1.0",
     "lodash.isequalwith": "^4.1.4"
->>>>>>> 71434f56
   },
   "devDependencies": {
     "babel-cli": "^6.3.17",
