{
  "name": "redux-form",
<<<<<<< HEAD
  "version": "5.3.3",
=======
  "version": "6.0.0-rc.5",
>>>>>>> 3fac81bc
  "description": "A higher order component decorator for forms using Redux and React",
  "main": "./lib/index.js",
  "jsnext:main": "./es/index.js",
  "repository": {
    "type": "git",
    "url": "https://github.com/erikras/redux-form"
  },
  "scripts": {
    "build": "npm run build:lib && npm run build:es && npm run build:umd && npm run build:umd:min",
    "build:lib": "babel src --out-dir lib",
    "build:es": "cross-env BABEL_ENV=es babel src --out-dir es",
    "build:umd": "cross-env NODE_ENV=development webpack src/index.js dist/redux-form.js",
    "build:umd:min": "cross-env NODE_ENV=production webpack src/index.js dist/redux-form.min.js",
    "clean": "rimraf dist lib",
    "lint": "eslint src",
    "example:simple": "node examples/simple/server.js",
    "prepublish": "npm run test && npm run clean && npm run build",
    "test": "mocha --compilers js:babel-register --recursive --recursive \"src/**/__tests__/*\" --require src/__tests__/setup.js",
    "test:watch": "npm test -- --watch",
    "test:cov": "nyc --reporter=lcov --reporter=text npm test",
    "test:codecov": "cat ./coverage/coverage.json | ./node_modules/codecov.io/bin/codecov.io.js"
  },
  "keywords": [
    "react",
    "reactjs",
    "flux",
    "redux",
    "react-redux",
    "redux-form",
    "form",
    "decorator"
  ],
  "author": "Erik Rasmussen <rasmussenerik@gmail.com> (http://github.com/erikras)",
  "license": "MIT",
  "bugs": {
    "url": "https://github.com/erikras/redux-form/issues"
  },
  "homepage": "https://redux-form.com/",
  "dependencies": {
    "array-findindex-polyfill": "^0.1.0",
    "deep-equal": "^1.0.1",
    "es6-error": "^3.0.0",
    "hoist-non-react-statics": "^1.0.5",
    "invariant": "^2.2.1",
    "is-promise": "^2.1.0",
    "lodash": "^4.12.0",
    "lodash-es": "^4.12.0",
    "shallowequal": "^0.2.2"
  },
  "devDependencies": {
    "babel-cli": "^6.3.17",
    "babel-core": "^6.3.26",
    "babel-eslint": "^6.0.4",
    "babel-loader": "^6.2.0",
    "babel-plugin-lodash": "^3.1.2",
    "babel-plugin-syntax-async-functions": "^6.5.0",
    "babel-plugin-transform-es2015-modules-commonjs": "^6.8.0",
    "babel-plugin-transform-regenerator": "^6.6.5",
    "babel-preset-es2015": "^6.13.2",
    "babel-preset-react": "^6.1.18",
    "babel-preset-stage-2": "^6.1.18",
    "babel-register": "^6.3.13",
    "cross-env": "^2.0.0",
    "eslint": "^3.3.1",
    "eslint-config-rackt": "^1.1.1",
    "eslint-plugin-react": "^6.1.2",
    "expect": "^1.14.0",
    "expect-element": "^1.1.1",
    "expect-immutable": "0.0.3",
    "expect-predicate": "^1.0.0",
    "flux-standard-action": "^0.6.1",
    "jsdom": "^9.1.0",
    "lodash-webpack-plugin": "^0.10.0",
    "mocha": "^3.0.2",
    "nyc": "^8.1.0",
    "react": "^15.3.1",
    "react-addons-test-utils": "^15.3.1",
    "react-dom": "^15.3.1",
    "react-redux": "^4.4.1",
    "redux": "^3.3.1",
    "redux-immutablejs": "0.0.8",
    "rifraf": "^2.0.2",
    "rimraf": "^2.5.1",
    "webpack": "^1.13.2"
  },
  "peerDependencies": {
    "react": "^15.0.0",
    "react-redux": "^4.3.0",
    "redux": "^3.0.0"
  },
  "files": [
    "README.md",
    "es",
    "lib",
    "dist",
    "immutable.js"
  ],
  "npmName": "redux-form",
  "npmFileMap": [
    {
      "basePath": "/dist/",
      "files": [
        "*.js"
      ]
    }
  ]
}<|MERGE_RESOLUTION|>--- conflicted
+++ resolved
@@ -1,10 +1,6 @@
 {
   "name": "redux-form",
-<<<<<<< HEAD
-  "version": "5.3.3",
-=======
-  "version": "6.0.0-rc.5",
->>>>>>> 3fac81bc
+  "version": "6.0.0",
   "description": "A higher order component decorator for forms using Redux and React",
   "main": "./lib/index.js",
   "jsnext:main": "./es/index.js",
