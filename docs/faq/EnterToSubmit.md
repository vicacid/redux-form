# How can I submit my form when the user presses Enter?
  
The default browser behavior for `text` and `password` inputs when ↵ is pressed is to activate the first `<button>`
that does not have `type="button"` specified. The recommended way to structure your form is as follows:

```javascript
render() {
  const {fields: {firstName, lastName}, handleSubmit} = this.props;
  return (
    <form onSubmit={handleSubmit}>
      <button type="button">Load Data</button>
      <button type="button">Delete Record</button>
<<<<<<< HEAD
      
      <label for="firstname">First Name</label>
      <input id="firstname" type="text" {...firstName}/>
      
      <label for="lastname">Last Name</label>
      <input id="lastname" type="text" {...lastName}/>
      
=======

      <label htmlFor="firstName">First Name</label>
      <input type="text" {...firstName}/>

      <label htmlFor="lastName">Last Name</label>
      <input type="text" {...lastName}/>

>>>>>>> 3203db21
      <button type="submit">Submit</button>
      <button type="button">Do Something Else</button>
    </form>
  );
}
```

Things to notice:

1. `handleSubmit` is on the `<form>` element, not on the `<button>`. It does not hurt to put it on the `onClick` for 
the button, but it doesn't accomplish anything.
2. The submit button is explicitly marked `type="submit"`.
3. You may place any other buttons inside the form as long as they are labeled `type="button"`.<|MERGE_RESOLUTION|>--- conflicted
+++ resolved
@@ -5,20 +5,11 @@
 
 ```javascript
 render() {
-  const {fields: {firstName, lastName}, handleSubmit} = this.props;
+  const {fields: {firstName, lastName}, handleSubmit} = this.props.fields;
   return (
     <form onSubmit={handleSubmit}>
       <button type="button">Load Data</button>
       <button type="button">Delete Record</button>
-<<<<<<< HEAD
-      
-      <label for="firstname">First Name</label>
-      <input id="firstname" type="text" {...firstName}/>
-      
-      <label for="lastname">Last Name</label>
-      <input id="lastname" type="text" {...lastName}/>
-      
-=======
 
       <label htmlFor="firstName">First Name</label>
       <input type="text" {...firstName}/>
@@ -26,7 +17,6 @@
       <label htmlFor="lastName">Last Name</label>
       <input type="text" {...lastName}/>
 
->>>>>>> 3203db21
       <button type="submit">Submit</button>
       <button type="button">Do Something Else</button>
     </form>
