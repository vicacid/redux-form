/* eslint react/no-multi-comp:0 */
import React, { Component } from 'react'
import TestUtils from 'react-addons-test-utils'
import { createSpy } from 'expect'
import { combineReducers as plainCombineReducers, createStore } from 'redux'
import { combineReducers as immutableCombineReducers } from 'redux-immutablejs'
import { Provider } from 'react-redux'
import { noop } from 'lodash'
import createReducer from '../reducer'
import createReduxForm from '../reduxForm'
import createField from '../Field'
import createFieldArray from '../FieldArray'
import { startSubmit } from '../actions'
import plain from '../structure/plain'
import plainExpectations from '../structure/plain/expectations'
import immutable from '../structure/immutable'
import immutableExpectations from '../structure/immutable/expectations'
import addExpectations from './addExpectations'
import SubmissionError from '../SubmissionError'
import { change } from '../actions'

const describeReduxForm = (name, structure, combineReducers, expect) => {
  const { fromJS, getIn } = structure
  const reduxForm = createReduxForm(structure)
  const Field = createField(structure)
  const FieldArray = createFieldArray(structure)
  const reducer = createReducer(structure)

  describe(name, () => {
    const makeStore = (initial = {}) => createStore(
      combineReducers({ form: reducer }), fromJS({ form: initial }))

    const propChecker = (formState, renderSpy = noop, config = {}) => {
      const store = makeStore({ testForm: formState })
      class Form extends Component {
        render() {
          renderSpy(this.props)
          return (
            <div>
              <Field name="foo" component="input"/>
            </div>
          )
        }
      }
      const Decorated = reduxForm({ form: 'testForm', ...config })(Form)
      const dom = TestUtils.renderIntoDocument(
        <Provider store={store}>
          <Decorated/>
        </Provider>
      )
      return TestUtils.findRenderedComponentWithType(dom, Form).props
    }

    it('should return a decorator function', () => {
      expect(reduxForm).toBeA('function')
    })

    it('should render without error', () => {
      const store = makeStore()
      class Form extends Component {
        render() {
          return <div />
        }
      }
      expect(() => {
        const Decorated = reduxForm({ form: 'testForm' })(Form)
        TestUtils.renderIntoDocument(
          <Provider store={store}>
            <Decorated/>
          </Provider>
        )
      }).toNotThrow()
    })

    it('should provide a the correct props', () => {
      const props = propChecker({})
      expect(Object.keys(props).sort()).toEqual([
        'anyTouched',
        'array',
        'asyncValidate',
        'asyncValidating',
        'autofill',
        'blur',
        'change',
        'destroy',
        'dirty',
        'dispatch',
        'error',
        'form',
        'handleSubmit',
        'initialValues',
        'initialize',
        'initialized',
        'invalid',
        'pristine',
        'pure',
        'reset',
        'submitFailed',
        'submitSucceeded',
        'submitting',
        'touch',
        'untouch',
        'valid'
      ])
      expect(props.anyTouched).toBeA('boolean')
      expect(props.array).toExist().toBeA('object')
      expect(Object.keys(props.array).sort()).toEqual([
        'insert',
        'move',
        'pop',
        'push',
        'remove',
        'removeAll',
        'shift',
        'splice',
        'swap',
        'unshift'
      ])
      expect(props.array.insert).toExist().toBeA('function')
      expect(props.array.move).toExist().toBeA('function')
      expect(props.array.pop).toExist().toBeA('function')
      expect(props.array.push).toExist().toBeA('function')
      expect(props.array.remove).toExist().toBeA('function')
      expect(props.array.removeAll).toExist().toBeA('function')
      expect(props.array.shift).toExist().toBeA('function')
      expect(props.array.splice).toExist().toBeA('function')
      expect(props.array.swap).toExist().toBeA('function')
      expect(props.array.unshift).toExist().toBeA('function')
      expect(props.asyncValidate).toExist().toBeA('function')
      expect(props.asyncValidating).toBeA('boolean')
      expect(props.autofill).toExist().toBeA('function')
      expect(props.blur).toExist().toBeA('function')
      expect(props.change).toExist().toBeA('function')
      expect(props.destroy).toExist().toBeA('function')
      expect(props.dirty).toBeA('boolean')
      expect(props.form).toExist().toBeA('string')
      expect(props.handleSubmit).toExist().toBeA('function')
      expect(props.initialize).toExist().toBeA('function')
      expect(props.initialized).toBeA('boolean')
      expect(props.pristine).toBeA('boolean')
      expect(props.reset).toExist().toBeA('function')
      expect(props.submitFailed).toBeA('boolean')
      expect(props.submitSucceeded).toBeA('boolean')
      expect(props.touch).toExist().toBeA('function')
      expect(props.untouch).toExist().toBeA('function')
      expect(props.valid).toBeA('boolean')
    })

    it('should provide dirty prop', () => {
      expect(propChecker({}).dirty).toBe(false)
      expect(propChecker({
        // no initial values
        values: {
          foo: 'bar'
        }
      }).dirty).toBe(true)
      expect(propChecker({
        initial: {
          foo: 'bar'
        },
        values: {
          foo: 'bar'
        }
      }).dirty).toBe(false)
      expect(propChecker({
        initial: {
          foo: 'bar'
        },
        values: {
          foo: 'baz'
        }
      }).dirty).toBe(true)
    })

    it('should provide pristine prop', () => {
      expect(propChecker({}).pristine).toBe(true)
      expect(propChecker({
        // no initial values
        values: {
          foo: 'bar'
        }
      }).pristine).toBe(false)
      expect(propChecker({
        initial: {
          foo: 'bar'
        },
        values: {
          foo: 'bar'
        }
      }).pristine).toBe(true)
      expect(propChecker({
        initial: {
          foo: 'bar'
        },
        values: {
          foo: 'baz'
        }
      }).pristine).toBe(false)
    })

    it('should provide valid prop', () => {
      expect(propChecker({}).valid).toBe(true)
      expect(propChecker({}, undefined, {
        validate: () => ({ foo: 'sync error' })
      }).valid).toBe(false)
      expect(propChecker({
        asyncErrors: {
          foo: 'bar'
        }
      }).valid).toBe(false)
      expect(propChecker({
        asyncErrors: {
          nested: {
            myArrayField: [
              undefined,
              undefined
            ]
          }
        }
      }).valid).toBe(true)
    })

    it('should provide invalid prop', () => {
      expect(propChecker({}).invalid).toBe(false)
      expect(propChecker({}, undefined, {
        validate: () => ({ foo: 'sync error' })
      }).invalid).toBe(true)
      expect(propChecker({
        asyncErrors: {
          foo: 'bar'
        }
      }).invalid).toBe(true)
    })

    it('should provide submitting prop', () => {
      expect(propChecker({}).submitting).toBe(false)
      expect(propChecker({ submitting: true }).submitting).toBe(true)
      expect(propChecker({ submitting: false }).submitting).toBe(false)
    })

    it('should put props under prop namespace if specified', () => {
      const props = propChecker({}, noop, {
        propNamespace: 'fooProps',
        someOtherProp: 'whatever'
      })
      expect(props.fooProps).toExist().toBeA('object')
      expect(props.dispatch).toNotExist()
      expect(props.dirty).toNotExist()
      expect(props.pristine).toNotExist()
      expect(props.submitting).toNotExist()
      expect(props.someOtherProp).toExist()
      expect(props.fooProps.dispatch).toBeA('function')
      expect(props.fooProps.dirty).toBeA('boolean')
      expect(props.fooProps.pristine).toBeA('boolean')
      expect(props.fooProps.submitting).toBeA('boolean')
      expect(props.fooProps.someOtherProp).toNotExist()
    })

    it('should provide bound array action creators', () => {
      const arrayProp = propChecker({}).array
      expect(arrayProp).toExist()
      expect(arrayProp.insert).toExist().toBeA('function')
      expect(arrayProp.pop).toExist().toBeA('function')
      expect(arrayProp.push).toExist().toBeA('function')
      expect(arrayProp.remove).toExist().toBeA('function')
      expect(arrayProp.shift).toExist().toBeA('function')
      expect(arrayProp.splice).toExist().toBeA('function')
      expect(arrayProp.swap).toExist().toBeA('function')
      expect(arrayProp.unshift).toExist().toBeA('function')
    })

    it('should not rerender unless form-wide props (except value!) change', () => {
      const spy = createSpy()
      const { dispatch } = propChecker({}, spy, {
        validate: values => {
          const foo = getIn(values, 'foo')
          return foo && foo.length > 5 ? { foo: 'Too long' } : {}
        }
      })  // render 0
      expect(spy.calls.length).toBe(1)

      // simulate typing the word "giraffe"
      dispatch(change('testForm', 'foo', 'g'))       // render 1 (now dirty)
      expect(spy.calls.length).toBe(2)

      dispatch(change('testForm', 'foo', 'gi'))      // no render
      dispatch(change('testForm', 'foo', 'gir'))     // no render
      dispatch(change('testForm', 'foo', 'gira'))    // no render
      dispatch(change('testForm', 'foo', 'giraf'))   // no render
      dispatch(change('testForm', 'foo', 'giraff'))  // render 2 (invalid)
      expect(spy.calls.length).toBe(3)
      dispatch(change('testForm', 'foo', 'giraffe')) // no render

      dispatch(change('testForm', 'foo', '')) // render 3 (clean/valid)
      expect(spy.calls.length).toBe(5)  // two renders, one to change value, and other to revalidate

      expect(spy.calls[ 0 ].arguments[ 0 ].dirty).toBe(false)
      expect(spy.calls[ 0 ].arguments[ 0 ].invalid).toBe(false)
      expect(spy.calls[ 0 ].arguments[ 0 ].pristine).toBe(true)
      expect(spy.calls[ 0 ].arguments[ 0 ].valid).toBe(true)

      expect(spy.calls[ 1 ].arguments[ 0 ].dirty).toBe(true)
      expect(spy.calls[ 1 ].arguments[ 0 ].invalid).toBe(false)
      expect(spy.calls[ 1 ].arguments[ 0 ].pristine).toBe(false)
      expect(spy.calls[ 1 ].arguments[ 0 ].valid).toBe(true)

      expect(spy.calls[ 2 ].arguments[ 0 ].dirty).toBe(true)
      expect(spy.calls[ 2 ].arguments[ 0 ].invalid).toBe(true)
      expect(spy.calls[ 2 ].arguments[ 0 ].pristine).toBe(false)
      expect(spy.calls[ 2 ].arguments[ 0 ].valid).toBe(false)

      expect(spy.calls[ 4 ].arguments[ 0 ].dirty).toBe(false)
      expect(spy.calls[ 4 ].arguments[ 0 ].invalid).toBe(false)
      expect(spy.calls[ 4 ].arguments[ 0 ].pristine).toBe(true)
      expect(spy.calls[ 4 ].arguments[ 0 ].valid).toBe(true)
    })

    it('should rerender on every change if pure is false', () => {
      const spy = createSpy()
      const { dispatch } = propChecker({}, spy, {
        pure: false
      })
      expect(spy.calls.length).toBe(2)  // twice, second one is for after field registration

      // simulate typing the word "giraffe"
      dispatch(change('testForm', 'foo', 'g'))
      expect(spy.calls.length).toBe(3)
      dispatch(change('testForm', 'foo', 'gi'))
      expect(spy.calls.length).toBe(4)
      dispatch(change('testForm', 'foo', 'gir'))
      expect(spy.calls.length).toBe(5)
      dispatch(change('testForm', 'foo', 'gira'))
      expect(spy.calls.length).toBe(6)
      dispatch(change('testForm', 'foo', 'giraf'))
      expect(spy.calls.length).toBe(7)
      dispatch(change('testForm', 'foo', 'giraff'))
      expect(spy.calls.length).toBe(8)
      dispatch(change('testForm', 'foo', 'giraffe'))
      expect(spy.calls.length).toBe(9)
    })

    it('should initialize values with initialValues on first render', () => {
      const store = makeStore({})
      const inputRender = createSpy(props => <input {...props.input}/>).andCallThrough()
      const formRender = createSpy()
      const initialValues = {
        deep: {
          foo: 'bar'
        }
      }
      class Form extends Component {
        render() {
          formRender(this.props)
          return (
            <form>
              <Field name="deep.foo" component={inputRender} type="text"/>
            </form>
          )
        }
      }
      const Decorated = reduxForm({ form: 'testForm' })(Form)
      TestUtils.renderIntoDocument(
        <Provider store={store}>
          <Decorated initialValues={initialValues}/>
        </Provider>
      )
      expect(store.getState()).toEqualMap({
        form: {
          testForm: {
            initial: initialValues,
            values: initialValues,
            registeredFields: [ { name: 'deep.foo', type: 'Field' } ]
          }
        }
      })
      expect(formRender).toHaveBeenCalled()
      expect(formRender.calls.length).toBe(1)
      const checkProps = props => {
        expect(props.pristine).toBe(true)
        expect(props.dirty).toBe(false)
        expect(props.initialized).toBe(false) // will be true on second render
        expect(props.initialValues).toEqualMap(initialValues)
      }
      checkProps(formRender.calls[ 0 ].arguments[ 0 ])

      expect(inputRender).toHaveBeenCalled()
      expect(inputRender.calls.length).toBe(1)
      expect(inputRender.calls[ 0 ].arguments[ 0 ].meta.pristine).toBe(true)
      expect(inputRender.calls[ 0 ].arguments[ 0 ].meta.dirty).toBe(false)
      expect(inputRender.calls[ 0 ].arguments[ 0 ].input.value).toBe('bar')
    })

    it('should initialize with initialValues on later render if not already initialized', () => {
      const store = makeStore({})
      const inputRender = createSpy(props => <input {...props.input}/>).andCallThrough()
      const formRender = createSpy()
      const initialValues = {
        deep: {
          foo: 'bar'
        }
      }

      class Form extends Component {
        render() {
          formRender(this.props)
          return (
            <form>
              <Field name="deep.foo" component={inputRender} type="text"/>
            </form>
          )
        }
      }
      const Decorated = reduxForm({ form: 'testForm' })(Form)

      class Container extends Component {
        constructor(props) {
          super(props)
          this.state = {}
        }

        render() {
          return (
            <div>
              <Provider store={store}>
                <Decorated {...this.state}/>
              </Provider>
              <button onClick={() => this.setState({ initialValues })}>Init</button>
            </div>
          )
        }
      }

      const dom = TestUtils.renderIntoDocument(<Container/>)
      expect(store.getState()).toEqualMap({
        form: {
          testForm: {
            registeredFields: [ { name: 'deep.foo', type: 'Field' } ]
          }
        }
      })
      expect(formRender).toHaveBeenCalled()
      expect(formRender.calls.length).toBe(1)

      expect(inputRender).toHaveBeenCalled()
      expect(inputRender.calls.length).toBe(1)
      const checkInputProps = (props, value) => {
        expect(props.meta.pristine).toBe(true)
        expect(props.meta.dirty).toBe(false)
        expect(props.input.value).toBe(value)
      }
      checkInputProps(inputRender.calls[ 0 ].arguments[ 0 ], '')

      // initialize
      const initButton = TestUtils.findRenderedDOMComponentWithTag(dom, 'button')
      TestUtils.Simulate.click(initButton)

      // check initialized state
      expect(store.getState()).toEqualMap({
        form: {
          testForm: {
            registeredFields: [
              {
                name: 'deep.foo',
                type: 'Field'
              }
            ],
            initial: initialValues,
            values: initialValues
          }
        }
      })

      // no need to rerender form on initialize
      expect(formRender.calls.length).toBe(1)

      // check rerendered input
      expect(inputRender.calls.length).toBe(2)
      checkInputProps(inputRender.calls[ 1 ].arguments[ 0 ], 'bar')
    })

    it('should NOT reinitialize with initialValues', () => {
      const store = makeStore({})
      const inputRender = createSpy(props => <input {...props.input}/>).andCallThrough()
      const formRender = createSpy()
      const initialValues1 = {
        deep: {
          foo: 'bar'
        }
      }
      const initialValues2 = {
        deep: {
          foo: 'baz'
        }
      }

      class Form extends Component {
        render() {
          formRender(this.props)
          return (
            <form>
              <Field name="deep.foo" component={inputRender} type="text"/>
            </form>
          )
        }
      }
      const Decorated = reduxForm({ form: 'testForm' })(Form)

      class Container extends Component {
        constructor(props) {
          super(props)
          this.state = { initialValues: initialValues1 }
        }

        render() {
          return (
            <div>
              <Provider store={store}>
                <Decorated {...this.state}/>
              </Provider>
              <button onClick={() => this.setState({ initialValues: initialValues2 })}>Init</button>
            </div>
          )
        }
      }

      const dom = TestUtils.renderIntoDocument(<Container/>)
      expect(store.getState()).toEqualMap({
        form: {
          testForm: {
            registeredFields: [ { name: 'deep.foo', type: 'Field' } ],
            initial: initialValues1,
            values: initialValues1
          }
        }
      })
      expect(formRender).toHaveBeenCalled()
      expect(formRender.calls.length).toBe(1)

      expect(inputRender).toHaveBeenCalled()
      expect(inputRender.calls.length).toBe(1)
      const checkInputProps = (props, value) => {
        expect(props.meta.pristine).toBe(true)
        expect(props.meta.dirty).toBe(false)
        expect(props.input.value).toBe(value)
      }
      checkInputProps(inputRender.calls[ 0 ].arguments[ 0 ], 'bar')

      // initialize
      const initButton = TestUtils.findRenderedDOMComponentWithTag(dom, 'button')
      TestUtils.Simulate.click(initButton)

      // check initialized state
      expect(store.getState()).toEqualMap({
        form: {
          testForm: {
            registeredFields: [
              {
                name: 'deep.foo',
                type: 'Field'
              }
            ],
            initial: initialValues1,
            values: initialValues1
          }
        }
      })

      // rerender just because prop changed
      expect(formRender.calls.length).toBe(2)

      // no need to rerender input since nothing changed
      expect(inputRender.calls.length).toBe(1)
    })

    it('should reinitialize with initialValues if enableReinitialize', () => {
      const store = makeStore({})
      const inputRender = createSpy(props => <input {...props.input}/>).andCallThrough()
      const formRender = createSpy()
      const initialValues1 = {
        deep: {
          foo: 'bar'
        }
      }
      const initialValues2 = {
        deep: {
          foo: 'baz'
        }
      }

      class Form extends Component {
        render() {
          formRender(this.props)
          return (
            <form>
              <Field name="deep.foo" component={inputRender} type="text"/>
            </form>
          )
        }
      }
      const Decorated = reduxForm({
        form: 'testForm',
        enableReinitialize: true
      })(Form)

      class Container extends Component {
        constructor(props) {
          super(props)
          this.state = { initialValues: initialValues1 }
        }

        render() {
          return (
            <div>
              <Provider store={store}>
                <Decorated {...this.state}/>
              </Provider>
              <button onClick={() => this.setState({ initialValues: initialValues2 })}>Init</button>
            </div>
          )
        }
      }

      const dom = TestUtils.renderIntoDocument(<Container/>)
      expect(store.getState()).toEqualMap({
        form: {
          testForm: {
            registeredFields: [ { name: 'deep.foo', type: 'Field' } ],
            initial: initialValues1,
            values: initialValues1
          }
        }
      })
      expect(formRender).toHaveBeenCalled()
      expect(formRender.calls.length).toBe(1)

      expect(inputRender).toHaveBeenCalled()
      expect(inputRender.calls.length).toBe(1)
      const checkInputProps = (props, value) => {
        expect(props.meta.pristine).toBe(true)
        expect(props.meta.dirty).toBe(false)
        expect(props.input.value).toBe(value)
      }
      checkInputProps(inputRender.calls[ 0 ].arguments[ 0 ], 'bar')

      // initialize
      const initButton = TestUtils.findRenderedDOMComponentWithTag(dom, 'button')
      TestUtils.Simulate.click(initButton)

      // check initialized state
      expect(store.getState()).toEqualMap({
        form: {
          testForm: {
            registeredFields: [
              {
                name: 'deep.foo',
                type: 'Field'
              }
            ],
            initial: initialValues2,
            values: initialValues2
          }
        }
      })

      // rerendered twice because prop changed and values initialized
      expect(formRender.calls.length).toBe(3)

      // should rerender input with new value
      expect(inputRender.calls.length).toBe(2)
      checkInputProps(inputRender.calls[ 1 ].arguments[ 0 ], 'baz')
    })

    it('should retain dirty fields if keepDirtyOnReinitialize is set', () => {
      const store = makeStore({})
      const inputRender = createSpy(props => <input {...props.input}/>).andCallThrough()
      const formRender = createSpy()
      const initialValues1 = {
        deep: {
          foo: 'bar'
        }
      }
      const initialValues2 = {
        deep: {
          foo: 'baz'
        }
      }

      class Form extends Component {
        render() {
          formRender(this.props)
          return (
            <form>
              <Field name="deep.foo" component={inputRender} type="text"/>
            </form>
          )
        }
      }
      const Decorated = reduxForm({
        form: 'testForm',
        enableReinitialize: true,
        keepDirtyOnReinitialize: true
      })(Form)

      class Container extends Component {
        constructor(props) {
          super(props)
          this.state = { initialValues: initialValues1 }
        }

        render() {
          return (
            <div>
              <Provider store={store}>
                <Decorated {...this.state}/>
              </Provider>
              <button onClick={() => this.setState({ initialValues: initialValues2 })}>Init</button>
            </div>
          )
        }
      }

      const dom = TestUtils.renderIntoDocument(<Container/>)
      expect(store.getState()).toEqualMap({
        form: {
          testForm: {
            registeredFields: [ { name: 'deep.foo', type: 'Field' } ],
            initial: initialValues1,
            values: initialValues1
          }
        }
      })
      expect(formRender).toHaveBeenCalled()
      expect(formRender.calls.length).toBe(1)

      expect(inputRender).toHaveBeenCalled()
      expect(inputRender.calls.length).toBe(1)
      const checkInputProps = (props, value, dirty) => {
        expect(props.meta.pristine).toBe(!dirty)
        expect(props.meta.dirty).toBe(dirty)
        expect(props.input.value).toBe(value)
      }
      checkInputProps(inputRender.calls[ 0 ].arguments[ 0 ], 'bar', false)

      // Change the input value.
      const onChange = inputRender.calls[ 0 ].arguments[ 0 ].input.onChange
      onChange('dirtyvalue')

      // Expect rerenders due to the change.
      expect(formRender.calls.length).toBe(2)
      expect(inputRender.calls.length).toBe(2)

      // Reinitialize the form
      const initButton = TestUtils.findRenderedDOMComponentWithTag(dom, 'button')
      TestUtils.Simulate.click(initButton)

      // check initialized state
      expect(store.getState()).toEqualMap({
        form: {
          testForm: {
            registeredFields: [
              {
                name: 'deep.foo',
                type: 'Field'
              }
            ],
            initial: initialValues2,
            values: {
              deep: {
                foo: 'dirtyvalue'
              }
            }
          }
        }
      })

      // Expect the form not to rerender, since the value did not change.
      expect(formRender.calls.length).toBe(2)

      // should rerender input with the dirty value.
      expect(inputRender.calls.length).toBe(2)
      checkInputProps(inputRender.calls[ 1 ].arguments[ 0 ], 'dirtyvalue', true)
    })

    it('should not retain dirty fields if keepDirtyOnReinitialize is not set', () => {
      const store = makeStore({})
      const inputRender = createSpy(props => <input {...props.input}/>).andCallThrough()
      const formRender = createSpy()
      const initialValues1 = {
        deep: {
          foo: 'bar'
        }
      }
      const initialValues2 = {
        deep: {
          foo: 'baz'
        }
      }

      class Form extends Component {
        render() {
          formRender(this.props)
          return (
            <form>
              <Field name="deep.foo" component={inputRender} type="text"/>
            </form>
          )
        }
      }
      const Decorated = reduxForm({
        form: 'testForm',
        enableReinitialize: true
      })(Form)

      class Container extends Component {
        constructor(props) {
          super(props)
          this.state = { initialValues: initialValues1 }
        }

        render() {
          return (
            <div>
              <Provider store={store}>
                <Decorated {...this.state}/>
              </Provider>
              <button onClick={() => this.setState({ initialValues: initialValues2 })}>Init</button>
            </div>
          )
        }
      }

      const dom = TestUtils.renderIntoDocument(<Container/>)
      expect(store.getState()).toEqualMap({
        form: {
          testForm: {
            registeredFields: [ { name: 'deep.foo', type: 'Field' } ],
            initial: initialValues1,
            values: initialValues1
          }
        }
      })
      expect(formRender).toHaveBeenCalled()
      expect(formRender.calls.length).toBe(1)

      expect(inputRender).toHaveBeenCalled()
      expect(inputRender.calls.length).toBe(1)
      const checkInputProps = (props, value, dirty) => {
        expect(props.meta.pristine).toBe(!dirty)
        expect(props.meta.dirty).toBe(dirty)
        expect(props.input.value).toBe(value)
      }
      checkInputProps(inputRender.calls[ 0 ].arguments[ 0 ], 'bar', false)

      // Change the input value.
      const onChange = inputRender.calls[ 0 ].arguments[ 0 ].input.onChange
      onChange('dirtyvalue')

      // Expect rerenders due to the change.
      expect(formRender.calls.length).toBe(2)
      expect(inputRender.calls.length).toBe(2)

      // Reinitialize the form
      const initButton = TestUtils.findRenderedDOMComponentWithTag(dom, 'button')
      TestUtils.Simulate.click(initButton)

      // check initialized state
      expect(store.getState()).toEqualMap({
        form: {
          testForm: {
            registeredFields: [
              {
                name: 'deep.foo',
                type: 'Field'
              }
            ],
            initial: initialValues2,
            values: initialValues2
          }
        }
      })

      // Expect the form to rerender, since the value was replaced.
      expect(formRender.calls.length).toBe(3)

      // should rerender input with the pristine value.
      expect(inputRender.calls.length).toBe(3)
      checkInputProps(inputRender.calls[ 2 ].arguments[ 0 ], 'baz', false)
    })

    it('should make pristine any dirty field that has the new initial value, when keepDirtyOnReinitialize', () => {
      const store = makeStore({})
      const inputRender = createSpy(props => <input {...props.input}/>).andCallThrough()
      const formRender = createSpy()
      const initialValues1 = {
        deep: {
          foo: 'bar'
        }
      }
      const initialValues2 = {
        deep: {
          foo: 'futurevalue'
        }
      }

      class Form extends Component {
        render() {
          formRender(this.props)
          return (
            <form>
              <Field name="deep.foo" component={inputRender} type="text"/>
            </form>
          )
        }
      }
      const Decorated = reduxForm({
        form: 'testForm',
        enableReinitialize: true,
        keepDirtyOnReinitialize: true
      })(Form)

      class Container extends Component {
        constructor(props) {
          super(props)
          this.state = { initialValues: initialValues1 }
        }

        render() {
          return (
            <div>
              <Provider store={store}>
                <Decorated {...this.state}/>
              </Provider>
              <button onClick={() => this.setState({ initialValues: initialValues2 })}>Init</button>
            </div>
          )
        }
      }

      const dom = TestUtils.renderIntoDocument(<Container/>)
      expect(store.getState()).toEqualMap({
        form: {
          testForm: {
            registeredFields: [ { name: 'deep.foo', type: 'Field' } ],
            initial: initialValues1,
            values: initialValues1
          }
        }
      })
      expect(formRender).toHaveBeenCalled()
      expect(formRender.calls.length).toBe(1)

      expect(inputRender).toHaveBeenCalled()
      expect(inputRender.calls.length).toBe(1)
      const checkInputProps = (props, value, dirty) => {
        expect(props.meta.pristine).toBe(!dirty)
        expect(props.meta.dirty).toBe(dirty)
        expect(props.input.value).toBe(value)
      }
      checkInputProps(inputRender.calls[ 0 ].arguments[ 0 ], 'bar', false)

      // Change the input value.
      const onChange = inputRender.calls[ 0 ].arguments[ 0 ].input.onChange
      onChange('futurevalue')

      // Expect rerenders due to the change.
      expect(formRender.calls.length).toBe(2)
      expect(inputRender.calls.length).toBe(2)

      // Reinitialize the form
      const initButton = TestUtils.findRenderedDOMComponentWithTag(dom, 'button')
      TestUtils.Simulate.click(initButton)

      // check initialized state
      expect(store.getState()).toEqualMap({
        form: {
          testForm: {
            registeredFields: [
              {
                name: 'deep.foo',
                type: 'Field'
              }
            ],
            initial: initialValues2,
            values: initialValues2
          }
        }
      })

      // Expect the form to rerender only once more because the value did
      // not change.
      expect(formRender.calls.length).toBe(3)

      // should rerender input with the new value that is now pristine.
      expect(inputRender.calls.length).toBe(3)
      checkInputProps(inputRender.calls[ 2 ].arguments[ 0 ], 'futurevalue', false)
    })

    // Test related to #1436
    /*
     it('should allow initialization via action to set pristine', () => {
     const store = makeStore({})
     const inputRender = createSpy(props => <input {...props.input}/>).andCallThrough()
     const formRender = createSpy()
     const initialValues1 = {
     deep: {
     foo: 'bar'
     }
     }
     const initialValues2 = {
     deep: {
     foo: 'baz'
     }
     }

     class Form extends Component {
     render() {
     formRender(this.props)
     return (
     <form>
     <Field name="deep.foo" component={inputRender} type="text"/>
     </form>
     )
     }
     }
     const Decorated = reduxForm({
     form: 'testForm',
     initialValues: initialValues1
     })(Form)

     TestUtils.renderIntoDocument(
     <Provider store={store}>
     <Decorated/>
     </Provider>
     )
     expect(store.getState()).toEqualMap({
     form: {
     testForm: {
     registeredFields: [ { name: 'deep.foo', type: 'Field' } ],
     initial: initialValues1,
     values: initialValues1
     }
     }
     })
     expect(formRender).toHaveBeenCalled()
     expect(formRender.calls.length).toBe(1)
     expect(formRender.calls[ 0 ].arguments[ 0 ].pristine).toBe(true)

     expect(inputRender).toHaveBeenCalled()
     expect(inputRender.calls.length).toBe(1)
     expect(inputRender.calls[ 0 ].arguments[ 0 ].meta.pristine).toBe(true)
     expect(inputRender.calls[ 0 ].arguments[ 0 ].input.value).toBe('bar')

     // check initialized state
     expect(store.getState()).toEqualMap({
     form: {
     testForm: {
     registeredFields: [
     {
     name: 'deep.foo',
     type: 'Field'
     }
     ],
     initial: initialValues1,
     values: initialValues1
     }
     }
     })

     // initialize with action
     store.dispatch(initialize('testForm', initialValues2))

     // check initialized state
     expect(store.getState()).toEqualMap({
     form: {
     testForm: {
     registeredFields: [
     {
     name: 'deep.foo',
     type: 'Field'
     }
     ],
     initial: initialValues2,
     values: initialValues2
     }
     }
     })

     // rerendered
     expect(formRender.calls.length).toBe(2)
     expect(formRender.calls[ 1 ].arguments[ 0 ].pristine).toBe(true)

     expect(inputRender).toHaveBeenCalled()
     expect(inputRender.calls.length).toBe(2)
     expect(inputRender.calls[ 1 ].arguments[ 0 ].meta.pristine).toBe(true)
     expect(inputRender.calls[ 1 ].arguments[ 0 ].input.value).toBe('baz')
     })
     */

    it('should destroy on unmount by default', () => {
      const store = makeStore({})
      const inputRender = createSpy(props => <input {...props.input}/>).andCallThrough()
      const formRender = createSpy()

      class Form extends Component {
        render() {
          formRender(this.props)
          return (
            <form>
              <Field name="deep.foo" component={inputRender} type="text"/>
            </form>
          )
        }
      }
      const Decorated = reduxForm({
        form: 'testForm'
      })(Form)

      class Container extends Component {
        constructor(props) {
          super(props)
          this.state = { showForm: true }
        }

        render() {
          const { showForm } = this.state
          return (
            <div>
              <Provider store={store}>
                <div>
                  {showForm && <Decorated {...this.state}/>}
                </div>
              </Provider>
              <button onClick={() => this.setState({ showForm: !showForm })}>Toggle</button>
            </div>
          )
        }
      }

      const dom = TestUtils.renderIntoDocument(<Container/>)
      expect(store.getState()).toEqualMap({
        form: {
          testForm: {
            registeredFields: [ { name: 'deep.foo', type: 'Field' } ]
          }
        }
      }, 'Form data in Redux did not get destroyed')
      expect(formRender).toHaveBeenCalled()
      expect(formRender.calls.length).toBe(1)

      expect(inputRender).toHaveBeenCalled()
      expect(inputRender.calls.length).toBe(1)
      expect(inputRender.calls[ 0 ].arguments[ 0 ].input.value).toBe('')

      // change field
      inputRender.calls[ 0 ].arguments[ 0 ].input.onChange('bob')

      // form rerenders because now dirty
      expect(formRender.calls.length).toBe(2)

      // input now has value
      expect(inputRender.calls.length).toBe(2)
      expect(inputRender.calls[ 1 ].arguments[ 0 ].input.value).toBe('bob')

      // check state
      expect(store.getState()).toEqualMap({
        form: {
          testForm: {
            values: {
              deep: {
                foo: 'bob'
              }
            },
            registeredFields: [ { name: 'deep.foo', type: 'Field' } ]
          }
        }
      })

      // unmount form
      const toggle = TestUtils.findRenderedDOMComponentWithTag(dom, 'button')
      TestUtils.Simulate.click(toggle)

      // check clean state
      expect(store.getState()).toEqualMap({
        form: {}
      })

      // form still not rendered again
      expect(formRender.calls.length).toBe(2)

      // toggle form back into existence
      TestUtils.Simulate.click(toggle)

      // form is back
      expect(formRender.calls.length).toBe(3)

      // input is back, but without value
      expect(inputRender.calls.length).toBe(3)
      expect(inputRender.calls[ 2 ].arguments[ 0 ].input.value).toBe('')
    })

    it('should not destroy on unmount if told not to', () => {
      const store = makeStore({})
      const inputRender = createSpy(props => <input {...props.input}/>).andCallThrough()
      const formRender = createSpy()

      class Form extends Component {
        render() {
          formRender(this.props)
          return (
            <form>
              <Field name="deep.foo" component={inputRender} type="text"/>
            </form>
          )
        }
      }
      const Decorated = reduxForm({
        form: 'testForm',
        destroyOnUnmount: false
      })(Form)

      class Container extends Component {
        constructor(props) {
          super(props)
          this.state = { showForm: true }
        }

        render() {
          const { showForm } = this.state
          return (
            <div>
              <Provider store={store}>
                <div>
                  {showForm && <Decorated {...this.state}/>}
                </div>
              </Provider>
              <button onClick={() => this.setState({ showForm: !showForm })}>Toggle</button>
            </div>
          )
        }
      }

      const dom = TestUtils.renderIntoDocument(<Container/>)
      expect(store.getState()).toEqualMap({
        form: {
          testForm: {
            registeredFields: [ { name: 'deep.foo', type: 'Field' } ]
          }
        }
      }, 'Form data in Redux did not get destroyed')
      expect(formRender).toHaveBeenCalled()
      expect(formRender.calls.length).toBe(1)

      expect(inputRender).toHaveBeenCalled()
      expect(inputRender.calls.length).toBe(1)
      expect(inputRender.calls[ 0 ].arguments[ 0 ].input.value).toBe('')

      // change field
      inputRender.calls[ 0 ].arguments[ 0 ].input.onChange('bob')

      // form rerenders because now dirty
      expect(formRender.calls.length).toBe(2)

      // input now has value
      expect(inputRender.calls.length).toBe(2)
      expect(inputRender.calls[ 1 ].arguments[ 0 ].input.value).toBe('bob')

      // check state
      expect(store.getState()).toEqualMap({
        form: {
          testForm: {
            values: {
              deep: {
                foo: 'bob'
              }
            },
            registeredFields: [ { name: 'deep.foo', type: 'Field' } ]
          }
        }
      })

      // unmount form
      const toggle = TestUtils.findRenderedDOMComponentWithTag(dom, 'button')
      TestUtils.Simulate.click(toggle)


      // check state not destroyed
      expect(store.getState()).toEqualMap({
        form: {
          testForm: {
            values: {
              deep: {
                foo: 'bob'
              }
            }
          }
        }
      })

      // form still not rendered again
      expect(formRender.calls.length).toBe(2)

      // toggle form back into existence
      TestUtils.Simulate.click(toggle)

      // form is back
      expect(formRender.calls.length).toBe(3)

      // input is back, with its old value
      expect(inputRender.calls.length).toBe(3)
      expect(inputRender.calls[ 2 ].arguments[ 0 ].input.value).toBe('bob')
    })

    it('should keep a list of registered fields', () => {
      const store = makeStore({})
      const noopRender = () => <div/>

      class Form extends Component {
        constructor() {
          super()
          this.state = { showBar: false }
        }

        render() {
          const { showBar } = this.state
          return (
            <form>
              {!showBar && <Field name="foo" component="input" type="text"/>}
              {!showBar && <FieldArray name="fooArray" component={noopRender} type="text"/>}
              {showBar && <Field name="bar" component="input" type="text"/>}
              {showBar && <FieldArray name="barArray" component={noopRender} type="text"/>}
              <button onClick={() => this.setState({ showBar: true })}>Show Bar</button>
            </form>
          )
        }
      }
      const Decorated = reduxForm({ form: 'testForm' })(Form)

      const dom = TestUtils.renderIntoDocument(
        <Provider store={store}>
          <Decorated/>
        </Provider>
      )

      const stub = TestUtils.findRenderedComponentWithType(dom, Decorated)
      expect(stub.fieldList).toEqual(fromJS([ 'foo', 'fooArray' ]))

      // switch fields
      const button = TestUtils.findRenderedDOMComponentWithTag(dom, 'button')
      TestUtils.Simulate.click(button)

      expect(stub.fieldList).toEqual(fromJS([ 'bar', 'barArray' ]))
    })

    it('should provide valid/invalid/values/dirty/pristine getters', () => {
      const store = makeStore({})
      const input = createSpy(props => <input {...props.input}/>).andCallThrough()

      const Form = () => (
        <form>
          <Field name="bar" component={input} type="text"/>
        </form>
      )

      const Decorated = reduxForm({
        form: 'testForm',
        validate: values => getIn(values, 'bar') ? {} : { bar: 'Required' }
      })(Form)

      const dom = TestUtils.renderIntoDocument(
        <Provider store={store}>
          <Decorated/>
        </Provider>
      )

      const stub = TestUtils.findRenderedComponentWithType(dom, Decorated)

      // invalid because no value for 'bar' field
      expect(stub.dirty).toBe(false)
      expect(stub.pristine).toBe(true)
      expect(stub.valid).toBe(false)
      expect(stub.invalid).toBe(true)
      expect(stub.values).toEqualMap({})

      // set value for 'bar' field
      input.calls[ 0 ].arguments[ 0 ].input.onChange('foo')

      // valid because we have a value for 'bar' field
      expect(stub.dirty).toBe(true)
      expect(stub.pristine).toBe(false)
      expect(stub.valid).toBe(true)
      expect(stub.invalid).toBe(false)
      expect(stub.values).toEqualMap({ bar: 'foo' })
    })

    it('should mark all fields as touched on submit', () => {
      const store = makeStore({
        testForm: {}
      })
      const username = createSpy(props => <input {...props.input} type="text"/>).andCallThrough()
      const password = createSpy(props => <input {...props.input}
        type="password"/>).andCallThrough()

      const Form = () => (
        <form>
          <Field name="username" component={username} type="text"/>
          <Field name="password" component={password} type="text"/>
        </form>
      )

      const Decorated = reduxForm({
        form: 'testForm',
        onSubmit: () => ({ _error: 'Login Failed' })
      })(Form)

      const dom = TestUtils.renderIntoDocument(
        <Provider store={store}>
          <Decorated/>
        </Provider>
      )

      const stub = TestUtils.findRenderedComponentWithType(dom, Decorated)

      expect(store.getState()).toEqualMap({
        form: {
          testForm: {
            registeredFields: [
              { name: 'username', type: 'Field' },
              { name: 'password', type: 'Field' }
            ]
          }
        }
      })

      expect(username).toHaveBeenCalled()
      expect(username.calls[ 0 ].arguments[ 0 ].meta.touched).toBe(false)

      expect(password).toHaveBeenCalled()
      expect(password.calls[ 0 ].arguments[ 0 ].meta.touched).toBe(false)

      expect(stub.submit).toBeA('function')
      stub.submit()

      expect(store.getState()).toEqualMap({
        form: {
          testForm: {
            registeredFields: [
              { name: 'username', type: 'Field' },
              { name: 'password', type: 'Field' }
            ],
            anyTouched: true,
            fields: {
              username: {
                touched: true
              },
              password: {
                touched: true
              }
            },
            submitSucceeded: true
          }
        }
      })

      expect(username.calls.length).toBe(2)
      expect(username.calls[ 1 ].arguments[ 0 ].meta.touched).toBe(true)

      expect(password.calls.length).toBe(2)
      expect(password.calls[ 1 ].arguments[ 0 ].meta.touched).toBe(true)
    })

    it('should call onSubmitFail with errors if sync submit fails by throwing SubmissionError', () => {
      const store = makeStore({
        testForm: {}
      })
      const errors = { username: 'Required' }
      const onSubmitFail = createSpy()

      const Form = () => (
        <form>
          <Field name="username" component="input" type="text"/>
          <Field name="password" component="input" type="text"/>
        </form>
      )

      const Decorated = reduxForm({
        form: 'testForm',
        onSubmit: () => {
          throw new SubmissionError(errors)
        },
        onSubmitFail
      })(Form)

      const dom = TestUtils.renderIntoDocument(
        <Provider store={store}>
          <Decorated/>
        </Provider>
      )

      const stub = TestUtils.findRenderedComponentWithType(dom, Decorated)

      expect(stub.submit).toBeA('function')

      expect(onSubmitFail).toNotHaveBeenCalled()

      const caught = stub.submit()

      expect(onSubmitFail)
        .toHaveBeenCalled()
        .toHaveBeenCalledWith(errors, store.dispatch)
      expect(caught).toBe(errors)
    })

    it('should call onSubmitFail with undefined if sync submit fails by throwing other error', () => {
      const store = makeStore({
        testForm: {}
      })
      const onSubmitFail = createSpy()

      const Form = () => (
        <form>
          <Field name="username" component="input" type="text"/>
          <Field name="password" component="input" type="text"/>
        </form>
      )

      const Decorated = reduxForm({
        form: 'testForm',
        onSubmit: () => {
          throw new Error('Some other error')
        },
        onSubmitFail
      })(Form)

      const dom = TestUtils.renderIntoDocument(
        <Provider store={store}>
          <Decorated/>
        </Provider>
      )

      const stub = TestUtils.findRenderedComponentWithType(dom, Decorated)

      expect(stub.submit).toBeA('function')

      expect(onSubmitFail).toNotHaveBeenCalled()

      const caught = stub.submit()

      expect(onSubmitFail)
        .toHaveBeenCalled()
        .toHaveBeenCalledWith(undefined, store.dispatch)
      expect(caught).toNotExist()
    })

    it('should call onSubmitFail if async submit fails', () => {
      const store = makeStore({
        testForm: {}
      })
      const errors = { username: 'Required' }
      const onSubmitFail = createSpy()

      const Form = () => (
        <form>
          <Field name="username" component="input" type="text"/>
          <Field name="password" component="input" type="text"/>
        </form>
      )

      const Decorated = reduxForm({
        form: 'testForm',
        onSubmit: () => Promise.reject(new SubmissionError(errors)),
        onSubmitFail
      })(Form)

      const dom = TestUtils.renderIntoDocument(
        <Provider store={store}>
          <Decorated/>
        </Provider>
      )

      const stub = TestUtils.findRenderedComponentWithType(dom, Decorated)

      expect(stub.submit).toBeA('function')

      expect(onSubmitFail).toNotHaveBeenCalled()

      return stub.submit()
        .then(caught => {
          expect(onSubmitFail)
            .toHaveBeenCalled()
            .toHaveBeenCalledWith(errors, store.dispatch)
          expect(caught).toBe(errors)
        })
    })

    it('should call onSubmitFail if sync validation prevents submit', () => {
      const store = makeStore({
        testForm: {}
      })
      const errors = { username: 'Required' }
      const onSubmit = createSpy()
      const onSubmitFail = createSpy()

      const Form = () => (
        <form>
          <Field name="username" component="input" type="text"/>
          <Field name="password" component="input" type="text"/>
        </form>
      )

      const Decorated = reduxForm({
        form: 'testForm',
        onSubmit,
        onSubmitFail,
        validate: () => errors
      })(Form)

      const dom = TestUtils.renderIntoDocument(
        <Provider store={store}>
          <Decorated/>
        </Provider>
      )

      const stub = TestUtils.findRenderedComponentWithType(dom, Decorated)

      expect(stub.submit).toBeA('function')

      expect(onSubmitFail).toNotHaveBeenCalled()
      expect(onSubmit).toNotHaveBeenCalled()

      const result = stub.submit()
      expect(onSubmit).toNotHaveBeenCalled()
      expect(onSubmitFail)
        .toHaveBeenCalled()
        .toHaveBeenCalledWith(errors, store.dispatch)
      expect(result).toEqual(errors)
    })

    it('should call onSubmitFail if async validation prevents submit', () => {
      const store = makeStore({
        testForm: {}
      })
      const errors = { username: 'Required' }
      const onSubmit = createSpy()
      const onSubmitFail = createSpy()

      const Form = () => (
        <form>
          <Field name="username" component="input" type="text"/>
          <Field name="password" component="input" type="text"/>
        </form>
      )

      const Decorated = reduxForm({
        form: 'testForm',
        asyncValidate: () => Promise.reject(errors),
        onSubmit,
        onSubmitFail
      })(Form)

      const dom = TestUtils.renderIntoDocument(
        <Provider store={store}>
          <Decorated/>
        </Provider>
      )

      const stub = TestUtils.findRenderedComponentWithType(dom, Decorated)

      expect(stub.submit).toBeA('function')

      expect(onSubmit).toNotHaveBeenCalled()
      expect(onSubmitFail).toNotHaveBeenCalled()

      return stub.submit()
        .catch(error => {
          expect(onSubmit).toNotHaveBeenCalled()
          expect(onSubmitFail)
            .toHaveBeenCalled()
            .toHaveBeenCalledWith(errors, store.dispatch)
          expect(error).toBe(errors)
        })
    })

    it('should call onSubmitSuccess if sync submit succeeds', () => {
      const store = makeStore({
        testForm: {}
      })
      const result = { message: 'Good job!' }
      const onSubmitSuccess = createSpy()

      const Form = () => (
        <form>
          <Field name="username" component="input" type="text"/>
          <Field name="password" component="input" type="text"/>
        </form>
      )

      const Decorated = reduxForm({
        form: 'testForm',
        onSubmit: () => result,
        onSubmitSuccess
      })(Form)

      const dom = TestUtils.renderIntoDocument(
        <Provider store={store}>
          <Decorated/>
        </Provider>
      )

      const stub = TestUtils.findRenderedComponentWithType(dom, Decorated)

      expect(stub.submit).toBeA('function')

      expect(onSubmitSuccess).toNotHaveBeenCalled()

      const returned = stub.submit()

      expect(onSubmitSuccess)
        .toHaveBeenCalled()
        .toHaveBeenCalledWith(result, store.dispatch)
      expect(returned).toBe(result)
    })

    it('should call onSubmitSuccess if async submit succeeds', () => {
      const store = makeStore({
        testForm: {}
      })
      const result = { message: 'Good job!' }
      const onSubmitSuccess = createSpy()

      const Form = () => (
        <form>
          <Field name="username" component="input" type="text"/>
          <Field name="password" component="input" type="text"/>
        </form>
      )

      const Decorated = reduxForm({
        form: 'testForm',
        onSubmit: () => Promise.resolve(result),
        onSubmitSuccess
      })(Form)

      const dom = TestUtils.renderIntoDocument(
        <Provider store={store}>
          <Decorated/>
        </Provider>
      )

      const stub = TestUtils.findRenderedComponentWithType(dom, Decorated)

      expect(stub.submit).toBeA('function')

      expect(onSubmitSuccess).toNotHaveBeenCalled()

      return stub.submit()
        .then(returned => {
          expect(onSubmitSuccess)
            .toHaveBeenCalled()
            .toHaveBeenCalledWith(result, store.dispatch)
          expect(returned).toBe(result)
        })
    })

    it('should return error thrown by sync onSubmit', () => {
      const store = makeStore({
        testForm: {}
      })
      const errors = { username: 'Required' }

      const Form = () => (
        <form>
          <Field name="username" component="input" type="text"/>
          <Field name="password" component="input" type="text"/>
        </form>
      )

      const Decorated = reduxForm({
        form: 'testForm',
        onSubmit: () => {
          throw new SubmissionError(errors)
        }
      })(Form)

      const dom = TestUtils.renderIntoDocument(
        <Provider store={store}>
          <Decorated/>
        </Provider>
      )

      const stub = TestUtils.findRenderedComponentWithType(dom, Decorated)

      expect(stub.submit).toBeA('function')

      const caught = stub.submit()

      expect(caught).toBe(errors)
    })

    it('should submit when submit() called and onSubmit provided as config param', () => {
      const store = makeStore({
        testForm: {
          values: {
            bar: 'foo'
          }
        }
      })
      const input = createSpy(props => <input {...props.input}/>).andCallThrough()

      const Form = () => (
        <form>
          <Field name="bar" component={input} type="text"/>
        </form>
      )

      const Decorated = reduxForm({
        form: 'testForm',
        onSubmit: values => {
          expect(values).toEqualMap({ bar: 'foo' })
        }
      })(Form)

      const dom = TestUtils.renderIntoDocument(
        <Provider store={store}>
          <Decorated/>
        </Provider>
      )

      const stub = TestUtils.findRenderedComponentWithType(dom, Decorated)

      expect(input).toHaveBeenCalled()
      expect(input.calls[ 0 ].arguments[ 0 ].input.value).toBe('foo')

      expect(stub.submit).toBeA('function')
      stub.submit()
    })

    it('should submit when "submit" button is clicked and handleSubmit provided function', () => {
      const store = makeStore({
        testForm: {
          values: {
            bar: 'foo'
          }
        }
      })
      const submit = createSpy()

      const Form = ({ handleSubmit }) =>
        (
          <form onSubmit={handleSubmit(submit)}>
            <Field name="bar" component="textarea"/>
            <input type="submit" value="Submit"/>
          </form>
        )

      const Decorated = reduxForm({
        form: 'testForm'
      })(Form)

      const dom = TestUtils.renderIntoDocument(
        <Provider store={store}>
          <Decorated/>
        </Provider>
      )

      const form = TestUtils.findRenderedDOMComponentWithTag(dom, 'form')

      expect(submit).toNotHaveBeenCalled()

      TestUtils.Simulate.submit(form)

      expect(submit).toHaveBeenCalled()
    })

    it('should be fine if form is not yet in Redux store', () => {
      const store = makeStore({
        anotherForm: {
          values: {
            bar: 'foo'
          }
        }
      })
      const input = createSpy(props => <input {...props.input}/>).andCallThrough()

      const Form = () =>
        (
          <form>
            <Field name="foo" component={input} type="text"/>
          </form>
        )

      const Decorated = reduxForm({
        form: 'testForm'
      })(Form)

      TestUtils.renderIntoDocument(
        <Provider store={store}>
          <Decorated/>
        </Provider>
      )

      expect(input).toHaveBeenCalled()
      expect(input.calls[ 0 ].arguments[ 0 ].input.value).toBe('')
    })

    it('should be fine if getFormState returns nothing', () => {
      const store = makeStore({})
      const input = createSpy(props => <input {...props.input}/>).andCallThrough()

      const Form = () =>
        (
          <form>
            <Field name="foo" component={input} type="text"/>
          </form>
        )

      const Decorated = reduxForm({
        form: 'testForm',
        getFormState: () => undefined
      })(Form)

      TestUtils.renderIntoDocument(
        <Provider store={store}>
          <Decorated/>
        </Provider>
      )

      expect(input).toHaveBeenCalled()
      expect(input.calls[ 0 ].arguments[ 0 ].input.value).toBe('')
    })

    it('should throw an error when no onSubmit is specified', () => {
      const store = makeStore({
        testForm: {
          values: {
            bar: 'foo'
          }
        }
      })

      const Form = () => (
        <form>
          <Field name="bar" component="input" type="text"/>
        </form>
      )

      const Decorated = reduxForm({
        form: 'testForm'
      })(Form)

      const dom = TestUtils.renderIntoDocument(
        <Provider store={store}>
          <Decorated/>
        </Provider>
      )

      const stub = TestUtils.findRenderedComponentWithType(dom, Decorated)
      expect(() => stub.submit())
        .toThrow(/onSubmit function or pass onSubmit as a prop/)
    })

    it('should submit (with async validation) when submit() called', () => {
      const store = makeStore({
        testForm: {
          values: {
            bar: 'foo'
          }
        }
      })
      const input = createSpy(props => <input {...props.input}/>).andCallThrough()
      const asyncValidate = createSpy(() => Promise.resolve()).andCallThrough()

      const Form = () => (
        <form>
          <Field name="bar" component={input} type="text"/>
        </form>
      )

      const Decorated = reduxForm({
        form: 'testForm',
        asyncValidate,
        onSubmit: values => {
          expect(values).toEqualMap({ bar: 'foo' })
        }
      })(Form)

      const dom = TestUtils.renderIntoDocument(
        <Provider store={store}>
          <Decorated/>
        </Provider>
      )

      const stub = TestUtils.findRenderedComponentWithType(dom, Decorated)

      expect(input).toHaveBeenCalled()
      expect(input.calls[ 0 ].arguments[ 0 ].input.value).toBe('foo')

      expect(asyncValidate).toNotHaveBeenCalled()

      expect(stub.submit).toBeA('function')
      stub.submit()

      expect(asyncValidate).toHaveBeenCalled()
      expect(asyncValidate.calls[ 0 ].arguments[ 0 ]).toEqualMap({ bar: 'foo' })
    })

    it('should not call async validation more than once if submit is clicked fast when handleSubmit receives an event', () => {
      const store = makeStore({
        testForm: {
          values: {
            bar: 'foo'
          }
        }
      })
      const input = createSpy(props => <input {...props.input}/>).andCallThrough()
      const asyncValidate = createSpy(() =>
        new Promise(resolve => setTimeout(resolve, 100))).andCallThrough()
      const onSubmit = values => {
        expect(values).toEqualMap({ bar: 'foo' })
      }

      const Form = ({ handleSubmit }) => (
        <form onSubmit={handleSubmit}>
          <Field name="bar" component={input} type="text"/>
        </form>
      )

      const Decorated = reduxForm({
        form: 'testForm',
        asyncValidate,
        onSubmit
      })(Form)

      const dom = TestUtils.renderIntoDocument(
        <Provider store={store}>
          <Decorated/>
        </Provider>
      )

      const form = TestUtils.findRenderedDOMComponentWithTag(dom, 'form')

      expect(input).toHaveBeenCalled()
      expect(input.calls[ 0 ].arguments[ 0 ].input.value).toBe('foo')

      expect(asyncValidate).toNotHaveBeenCalled()

      TestUtils.Simulate.submit(form)
      TestUtils.Simulate.submit(form)
      TestUtils.Simulate.submit(form)
      TestUtils.Simulate.submit(form)
      TestUtils.Simulate.submit(form)

      expect(asyncValidate).toHaveBeenCalled()
      expect(asyncValidate.calls.length).toBe(1)
      expect(asyncValidate.calls[ 0 ].arguments[ 0 ]).toEqualMap({ bar: 'foo' })
    })

    it('should return rejected promise when submit is rejected', () => {
      const store = makeStore({
        testForm: {
          values: {
            bar: 'foo'
          }
        }
      })

      const Form = () => (
        <form>
          <Field name="bar" component="input" type="text"/>
        </form>
      )

      const Decorated = reduxForm({
        form: 'testForm',
        onSubmit: () => Promise.reject(new SubmissionError('Rejection'))
      })(Form)

      const dom = TestUtils.renderIntoDocument(
        <Provider store={store}>
          <Decorated/>
        </Provider>
      )

      const stub = TestUtils.findRenderedComponentWithType(dom, Decorated)
      return stub.submit()
        .then(err => {
          expect(err).toBe('Rejection')
        })
    })

    it('should not call async validation more than once if submit is clicked fast when handleSubmit receives a function', () => {
      const store = makeStore({
        testForm: {
          values: {
            bar: 'foo'
          }
        }
      })
      const input = createSpy(props => <input {...props.input}/>).andCallThrough()
      const asyncValidate = createSpy(() =>
        new Promise(resolve => setTimeout(resolve, 100))).andCallThrough()
      const onSubmit = values => {
        expect(values).toEqualMap({ bar: 'foo' })
      }

      const Form = ({ handleSubmit }) => (
        <form onSubmit={handleSubmit(onSubmit)}>
          <Field name="bar" component={input} type="text"/>
        </form>
      )

      const Decorated = reduxForm({
        form: 'testForm',
        asyncValidate
      })(Form)

      const dom = TestUtils.renderIntoDocument(
        <Provider store={store}>
          <Decorated/>
        </Provider>
      )

      const form = TestUtils.findRenderedDOMComponentWithTag(dom, 'form')

      expect(input).toHaveBeenCalled()
      expect(input.calls[ 0 ].arguments[ 0 ].input.value).toBe('foo')

      expect(asyncValidate).toNotHaveBeenCalled()

      TestUtils.Simulate.submit(form)
      TestUtils.Simulate.submit(form)
      TestUtils.Simulate.submit(form)
      TestUtils.Simulate.submit(form)
      TestUtils.Simulate.submit(form)

      expect(asyncValidate).toHaveBeenCalled()
      expect(asyncValidate.calls.length).toBe(1)
      expect(asyncValidate.calls[ 0 ].arguments[ 0 ]).toEqualMap({ bar: 'foo' })
    })

    it('should reset when reset() called', () => {
      const store = makeStore({})
      const input = createSpy(props => <input {...props.input}/>).andCallThrough()

      const Form = () => (
        <form>
          <Field name="bar" component={input} type="text"/>
        </form>
      )

      const Decorated = reduxForm({
        form: 'testForm',
        initialValues: { bar: 'initialBar' }
      })(Form)

      const dom = TestUtils.renderIntoDocument(
        <Provider store={store}>
          <Decorated/>
        </Provider>
      )

      const stub = TestUtils.findRenderedComponentWithType(dom, Decorated)

      expect(input).toHaveBeenCalled()

      expect(input.calls[ 0 ].arguments[ 0 ].input.value).toBe('initialBar')

      input.calls[ 0 ].arguments[ 0 ].input.onChange('newBar')

      expect(input.calls[ 1 ].arguments[ 0 ].input.value).toBe('newBar')

      expect(stub.reset).toBeA('function')
      stub.reset()

      expect(input.calls[ 2 ].arguments[ 0 ].input.value).toBe('initialBar')
    })

    it('should rerender form, but not fields, when non-redux-form props change', () => {
      const store = makeStore({})
      const inputRender = createSpy(props => <input {...props.input}/>).andCallThrough()
      const formRender = createSpy()

      class Form extends Component {
        render() {
          formRender(this.props)
          return (
            <form>
              <Field name="deep.foo" component={inputRender} type="text"/>
            </form>
          )
        }
      }
      const Decorated = reduxForm({ form: 'testForm' })(Form)

      class Container extends Component {
        constructor(props) {
          super(props)
          this.state = {}
        }

        render() {
          return (
            <div>
              <Provider store={store}>
                <Decorated {...this.state}/>
              </Provider>
              <button onClick={() => this.setState({ someOtherProp: 42 })}>Init</button>
            </div>
          )
        }
      }

      const dom = TestUtils.renderIntoDocument(<Container/>)
      expect(store.getState()).toEqualMap({
        form: {
          testForm: {
            registeredFields: [ { name: 'deep.foo', type: 'Field' } ]
          }
        }
      })
      expect(formRender).toHaveBeenCalled()
      expect(formRender.calls.length).toBe(1)
      expect(formRender.calls[ 0 ].arguments[ 0 ].someOtherProp).toNotExist()

      expect(inputRender).toHaveBeenCalled()
      expect(inputRender.calls.length).toBe(1)

      // initialize
      const initButton = TestUtils.findRenderedDOMComponentWithTag(dom, 'button')
      TestUtils.Simulate.click(initButton)

      // rerender form on prop change
      expect(formRender.calls.length).toBe(2)
      expect(formRender.calls[ 1 ].arguments[ 0 ].someOtherProp)
        .toExist()
        .toBe(42)

      // no need to rerender input
      expect(inputRender.calls.length).toBe(1)
    })

    it('should provide error prop from sync validation', () => {
      const store = makeStore({})
      const formRender = createSpy()

      class Form extends Component {
        render() {
          formRender(this.props)
          return (
            <form>
              <Field name="foo" component="input" type="text"/>
            </form>
          )
        }
      }
      const Decorated = reduxForm({
        form: 'testForm',
        validate: () => ({ _error: 'form wide sync error' })
      })(Form)

      TestUtils.renderIntoDocument(
        <Provider store={store}>
          <Decorated/>
        </Provider>
      )

      expect(formRender).toHaveBeenCalled()
      expect(formRender.calls.length).toBe(2)
      expect(formRender.calls[ 1 ].arguments[ 0 ].error).toBe('form wide sync error')
    })

    it('should properly remove error prop from sync validation', () => {
      const store = makeStore({})
      const input = createSpy(props => <input {...props.input}/>).andCallThrough()
      const formRender = createSpy()

      class Form extends Component {
        render() {
          formRender(this.props)
          return (
            <form>
              <Field name="foo" component={input} type="text"/>
            </form>
          )
        }
      }
      const Decorated = reduxForm({
        form: 'testForm',
        validate: values => getIn(values, 'foo') ? {} : { _error: 'form wide sync error' }
      })(Form)

      TestUtils.renderIntoDocument(
        <Provider store={store}>
          <Decorated/>
        </Provider>
      )

      expect(formRender).toHaveBeenCalled()
      expect(formRender.calls.length).toBe(2)
      expect(formRender.calls[ 1 ].arguments[ 0 ].error).toBe('form wide sync error')
      expect(formRender.calls[ 1 ].arguments[ 0 ].valid).toBe(false)
      expect(formRender.calls[ 1 ].arguments[ 0 ].invalid).toBe(true)

      input.calls[0].arguments[0].input.onChange('bar')

      expect(formRender.calls.length).toBe(3)
      expect(formRender.calls[ 2 ].arguments[ 0 ].error).toNotExist()
      expect(formRender.calls[ 2 ].arguments[ 0 ].valid).toBe(true)
      expect(formRender.calls[ 2 ].arguments[ 0 ].invalid).toBe(false)
    })

    it('should allow for sync errors to be objects', () => {
      const store = makeStore({})
      const formRender = createSpy()
      const renderInput = createSpy(props => <input {...props.input}/>).andCallThrough()
      const error = {
        complex: 'object',
        manyKeys: true
      }

      class Form extends Component {
        render() {
          formRender(this.props)
          return (
            <form>
              <Field name="foo" component={renderInput} type="text"/>
            </form>
          )
        }
      }
      const Decorated = reduxForm({
        form: 'testForm',
        validate: () => ({ foo: error })
      })(Form)

      TestUtils.renderIntoDocument(
        <Provider store={store}>
          <Decorated/>
        </Provider>
      )

      expect(formRender).toHaveBeenCalled()
      expect(formRender.calls.length).toBe(2)
      expect(formRender.calls[ 1 ].arguments[ 0 ].valid).toBe(false)
      expect(formRender.calls[ 1 ].arguments[ 0 ].invalid).toBe(true)

      expect(renderInput).toHaveBeenCalled()
      expect(renderInput.calls.length).toBe(1)
      expect(renderInput.calls[ 0 ].arguments[ 0 ].meta.error).toEqual(error)
    })

    it('should call async on blur of async blur field', () => {
      const store = makeStore({})
      const inputRender = createSpy(props => <input {...props.input}/>).andCallThrough()
      const formRender = createSpy()
      const asyncErrors = {
        deep: {
          foo: 'async error'
        }
      }
      const asyncValidate = createSpy().andReturn(Promise.reject(asyncErrors))

      class Form extends Component {
        render() {
          formRender(this.props)
          return (
            <form>
              <Field name="deep.foo" component={inputRender} type="text"/>
            </form>
          )
        }
      }
      const Decorated = reduxForm({
        form: 'testForm',
        asyncValidate,
        asyncBlurFields: [ 'deep.foo' ]
      })(Form)

      const dom = TestUtils.renderIntoDocument(
        <Provider store={store}>
          <Decorated/>
        </Provider>
      )
      expect(store.getState()).toEqualMap({
        form: {
          testForm: {
            registeredFields: [ { name: 'deep.foo', type: 'Field' } ]
          }
        }
      })
      expect(formRender).toHaveBeenCalled()
      expect(formRender.calls.length).toBe(1)

      expect(asyncValidate).toNotHaveBeenCalled()

      expect(inputRender).toHaveBeenCalled()
      expect(inputRender.calls.length).toBe(1)
      expect(inputRender.calls[ 0 ].arguments[ 0 ].meta.pristine).toBe(true)
      expect(inputRender.calls[ 0 ].arguments[ 0 ].input.value).toBe('')
      expect(inputRender.calls[ 0 ].arguments[ 0 ].meta.valid).toBe(true)
      expect(inputRender.calls[ 0 ].arguments[ 0 ].meta.error).toBe(undefined)

      const inputElement = TestUtils.findRenderedDOMComponentWithTag(dom, 'input')
      TestUtils.Simulate.change(inputElement, { target: { value: 'bar' } })

      expect(store.getState()).toEqualMap({
        form: {
          testForm: {
            values: {
              deep: {
                foo: 'bar'
              }
            },
            registeredFields: [ { name: 'deep.foo', type: 'Field' } ]
          }
        }
      })
      expect(formRender.calls.length).toBe(2) // rerendered because pristine -> dirty

      expect(asyncValidate).toNotHaveBeenCalled() // not yet

      expect(inputRender.calls.length).toBe(2)  // input rerendered
      expect(inputRender.calls[ 1 ].arguments[ 0 ].meta.pristine).toBe(false)
      expect(inputRender.calls[ 1 ].arguments[ 0 ].input.value).toBe('bar')
      expect(inputRender.calls[ 1 ].arguments[ 0 ].meta.valid).toBe(true)
      expect(inputRender.calls[ 1 ].arguments[ 0 ].meta.error).toBe(undefined)

      TestUtils.Simulate.blur(inputElement, { target: { value: 'bar' } })

      setTimeout(() => {
        expect(store.getState()).toEqualMap({
          form: {
            testForm: {
              anyTouched: true,
              values: {
                deep: {
                  foo: 'bar'
                }
              },
              fields: {
                deep: {
                  foo: {
                    touched: true
                  }
                }
              },
              registeredFields: [ { name: 'deep.foo', type: 'Field' } ],
              asyncErrors
            }
          }
        })
        // rerender form twice because of async validation start and again for valid -> invalid
        expect(formRender.calls.length).toBe(4)

        expect(asyncValidate).toHaveBeenCalled()
        expect(asyncValidate.calls[ 0 ].arguments[ 0 ]).toEqualMap({ deep: { foo: 'bar' } })

        // input rerendered twice, at start and end of async validation
        expect(inputRender.calls.length).toBe(4)
        expect(inputRender.calls[ 3 ].arguments[ 0 ].meta.pristine).toBe(false)
        expect(inputRender.calls[ 3 ].arguments[ 0 ].input.value).toBe('bar')
        expect(inputRender.calls[ 3 ].arguments[ 0 ].meta.valid).toBe(false)
        expect(inputRender.calls[ 3 ].arguments[ 0 ].meta.error).toBe('async error')
      })
    })

    it('should not call async validate if shouldAsyncValidate returns false', () => {
      const store = makeStore({})
      const inputRender = createSpy(props => <input {...props.input}/>).andCallThrough()
      const asyncValidate = createSpy().andReturn(Promise.reject({ foo: 'bad user!' }))
      const shouldAsyncValidate = createSpy().andReturn(false)

      const Form = () =>
        (
          <form>
            <Field name="foo" component={inputRender} type="text"/>
          </form>
        )

      const Decorated = reduxForm({
        form: 'testForm',
        asyncValidate,
        asyncBlurFields: [ 'foo' ],
        shouldAsyncValidate
      })(Form)

      const dom = TestUtils.renderIntoDocument(
        <Provider store={store}>
          <Decorated/>
        </Provider>
      )
      expect(store.getState()).toEqualMap({
        form: {
          testForm: {
            registeredFields: [ { name: 'foo', type: 'Field' } ]
          }
        }
      })

      expect(asyncValidate).toNotHaveBeenCalled()

      const inputElement = TestUtils.findRenderedDOMComponentWithTag(dom, 'input')
      TestUtils.Simulate.change(inputElement, { target: { value: 'bar' } })

      expect(shouldAsyncValidate).toNotHaveBeenCalled()

      TestUtils.Simulate.blur(inputElement, { target: { value: 'bar' } })

      expect(shouldAsyncValidate).toHaveBeenCalled()

      expect(asyncValidate).toNotHaveBeenCalled()
    })

    it('should expose wrapped instance', () => {
      const store = makeStore({})

      class Form extends Component {
        render() {
          return (
            <form>
              <Field name="foo" component="input" type="text"/>
            </form>
          )
        }
      }

      const Decorated = reduxForm({
        form: 'testForm'
      })(Form)

      const dom = TestUtils.renderIntoDocument(
        <Provider store={store}>
          <Decorated/>
        </Provider>
      )

      const wrapped = TestUtils.findRenderedComponentWithType(dom, Form)
      const decorated = TestUtils.findRenderedComponentWithType(dom, Decorated)

      expect(decorated.wrappedInstance.props).toEqual(wrapped.props)
    })

    it('should return an empty list if there are no registered fields', () => {
      const store = makeStore({})

      class Form extends Component {
        render() {
          return (
            <form>
            </form>
          )
        }
      }

      const Decorated = reduxForm({
        form: 'testForm'
      })(Form)

      const dom = TestUtils.renderIntoDocument(
        <Provider store={store}>
          <Decorated/>
        </Provider>
      )

      const decorated = TestUtils.findRenderedComponentWithType(dom, Decorated)

      expect(decorated.refs.wrapped.getWrappedInstance().getFieldList()).toEqual([])
    })

    it('should set autofilled and unset it on change', () => {
      const store = makeStore({})

      const renderInput = createSpy(props => <input {...props.input}/>).andCallThrough()
      const renderForm = createSpy()
      const onSubmit = createSpy()
      class Form extends Component {
        render() {
          renderForm(this.props)
          return (
            <form onSubmit={this.props.handleSubmit}>
              <Field name="myField" component={renderInput}/>
            </form>
          )
        }
      }

      const Decorated = reduxForm({
        form: 'testForm'
      })(Form)

      const dom = TestUtils.renderIntoDocument(
        <Provider store={store}>
          <Decorated onSubmit={onSubmit}/>
        </Provider>
      )

      expect(renderForm).toHaveBeenCalled()
      expect(renderForm.calls.length).toBe(1)
      expect(renderForm.calls[0].arguments[0].autofill).toBeA('function')

      // check field
      expect(renderInput).toHaveBeenCalled()
      expect(renderInput.calls.length).toBe(1)
      expect(renderInput.calls[0].arguments[0].input.value).toBe('')
      expect(renderInput.calls[0].arguments[0].meta.autofilled).toBe(false)

      const form = TestUtils.findRenderedDOMComponentWithTag(dom, 'form')

      // test submit
      expect(onSubmit).toNotHaveBeenCalled()
      TestUtils.Simulate.submit(form)
      expect(onSubmit).toHaveBeenCalled()
      expect(onSubmit.calls.length).toBe(1)
      expect(onSubmit.calls[0].arguments[0]).toEqualMap({})
      expect(renderInput.calls.length).toBe(2)  // touched by submit

      // autofill field
      renderForm.calls[0].arguments[0].autofill('myField', 'autofilled value')

      // check field
      expect(renderInput).toHaveBeenCalled()
      expect(renderInput.calls.length).toBe(3)
      expect(renderInput.calls[2].arguments[0].input.value).toBe('autofilled value')
      expect(renderInput.calls[2].arguments[0].meta.autofilled).toBe(true)

      // test submitting autofilled value
      TestUtils.Simulate.submit(form)
      expect(onSubmit.calls.length).toBe(2)
      expect(onSubmit.calls[1].arguments[0]).toEqualMap({ myField: 'autofilled value' })

      // user edits field
      renderInput.calls[1].arguments[0].input.onChange('user value')

      // check field
      expect(renderInput).toHaveBeenCalled()
      expect(renderInput.calls.length).toBe(4)
      expect(renderInput.calls[3].arguments[0].input.value).toBe('user value')
      expect(renderInput.calls[3].arguments[0].meta.autofilled).toBe(false)

      // why not test submitting again?
      TestUtils.Simulate.submit(form)
      expect(onSubmit.calls.length).toBe(3)
      expect(onSubmit.calls[2].arguments[0]).toEqualMap({ myField: 'user value' })
    })

    it('should not reinitialize values on remount if destroyOnMount is false', () => {
      const store = makeStore({})
      const inputRender = createSpy(props => <input {...props.input}/>).andCallThrough()
      const initialValues = {
        foo: 'fooInitial'
      }
      class Form extends Component {
        render() {
          return (
            <form>
              <Field name="foo" component={inputRender} type="text"/>
            </form>
          )
        }
      }
      const Decorated = reduxForm({
        form: 'testForm',
        destroyOnUnmount: false
      })(Form)
      class Container extends Component {
        constructor() {
          super()
          this.state = { showForm: true }
        }

        render() {
          const { showForm } = this.state
          return (
            <div>
              {showForm && <Decorated initialValues={initialValues}/>}
              <button onClick={() => this.setState({ showForm: !showForm })}>Toggle Form</button>
            </div>
          )
        }
      }

      const dom = TestUtils.renderIntoDocument(
        <Provider store={store}>
          <Container/>
        </Provider>
      )

      // initialized form state
      expect(store.getState()).toEqualMap({
        form: {
          testForm: {
            initial: { foo: 'fooInitial' },
            values: { foo: 'fooInitial' },
            registeredFields: [ { name: 'foo', type: 'Field' } ]
          }
        }
      })

      // rendered with initial value
      expect(inputRender).toHaveBeenCalled()
      expect(inputRender.calls.length).toBe(1)
      expect(inputRender.calls[ 0 ].arguments[ 0 ].input.value).toBe('fooInitial')

      // change value
      inputRender.calls[ 0 ].arguments[ 0 ].input.onChange('fooChanged')

      // updated form state
      expect(store.getState()).toEqualMap({
        form: {
          testForm: {
            initial: { foo: 'fooInitial' },
            values: { foo: 'fooChanged' },
            registeredFields: [ { name: 'foo', type: 'Field' } ]
          }
        }
      })

      // rendered with changed value
      expect(inputRender.calls.length).toBe(2)
      expect(inputRender.calls[ 1 ].arguments[ 0 ].input.value).toBe('fooChanged')

      // unmount form
      const toggle = TestUtils.findRenderedDOMComponentWithTag(dom, 'button')
      TestUtils.Simulate.click(toggle)

      // form state not destroyed (just fields unregistered)
      expect(store.getState()).toEqualMap({
        form: {
          testForm: {
            initial: { foo: 'fooInitial' },
            values: { foo: 'fooChanged' }
          }
        }
      })

      // mount form
      TestUtils.Simulate.click(toggle)

      // form state not overwritten (fields re-registered)
      expect(store.getState()).toEqualMap({
        form: {
          testForm: {
            initial: { foo: 'fooInitial' },
            values: { foo: 'fooChanged' },
            registeredFields: [ { name: 'foo', type: 'Field' } ]
          }
        }
      })

      // input rendered with changed value
      expect(inputRender.calls.length).toBe(3)
      expect(inputRender.calls[ 2 ].arguments[ 0 ].input.value).toBe('fooChanged')
    })
<<<<<<< HEAD

    it('should provide dispatch-bound blur() that modifies values', () => {
      const store = makeStore({})
      const formRender = createSpy()

      class Form extends Component {
        render() {
          formRender(this.props)
          return (
            <form>
=======
    it('startSubmit in onSubmit promise', () => {
      const store = makeStore({})
      class Form extends Component {
        render() {
          const { handleSubmit } = this.props
          return (
            <form onSubmit={handleSubmit}>
>>>>>>> c90f6e6b
              <Field name="foo" component="input" type="text"/>
            </form>
          )
        }
      }
<<<<<<< HEAD
      const Decorated = reduxForm({ form: 'testForm' })(Form)

      TestUtils.renderIntoDocument(
=======
      const resolvedProm = Promise.resolve()
      const Decorated = reduxForm({
        form: 'testForm',
        destroyOnUnmount: false,
        onSubmit(data, dispatch) {
          dispatch(startSubmit('testForm'))
          
          return resolvedProm
        }
      })(Form)

      const dom = TestUtils.renderIntoDocument(
>>>>>>> c90f6e6b
        <Provider store={store}>
          <Decorated/>
        </Provider>
      )

<<<<<<< HEAD
      expect(store.getState()).toEqualMap({
        form: {
          testForm: {
            registeredFields: [ { name: 'foo', type: 'Field' } ]
          }
        }
      })
      expect(formRender).toHaveBeenCalled()
      expect(formRender.calls.length).toBe(1)

      expect(formRender.calls[0].arguments[0].blur).toBeA('function')
      formRender.calls[0].arguments[0].blur('foo', 'newValue')

      // check modified state
      expect(store.getState()).toEqualMap({
        form: {
          testForm: {
            registeredFields: [ { name: 'foo', type: 'Field' } ],
            values: { foo: 'newValue' },
            fields: { foo: { touched: true } },
            anyTouched: true
          }
        }
      })

      // rerendered again because now dirty
      expect(formRender.calls.length).toBe(2)
    })

    it('should provide dispatch-bound change() that modifies values', () => {
      const store = makeStore({})
      const formRender = createSpy()

      class Form extends Component {
        render() {
          formRender(this.props)
          return (
            <form>
=======
      // unmount form
      const stub = TestUtils.findRenderedComponentWithType(dom, Decorated)
      stub.submit()
      
      
      return resolvedProm.then(() => {
        // form state not destroyed (just fields unregistered)
        expect(store.getState()).toEqualMap({
          form: {
            testForm: {
              anyTouched: true,
              fields: {
                foo: {
                  touched: true
                }
              },
              registeredFields: [
                {
                  name: 'foo',
                  type: 'Field'
                }
              ],
              submitSucceeded: true
            }
          }
        })
      })
    })
    it('startSubmit in onSubmit sync', () => {
      const store = makeStore({})
      class Form extends Component {
        render() {
          const { handleSubmit } = this.props
          return (
            <form onSubmit={handleSubmit}>
>>>>>>> c90f6e6b
              <Field name="foo" component="input" type="text"/>
            </form>
          )
        }
      }
<<<<<<< HEAD
      const Decorated = reduxForm({ form: 'testForm' })(Form)

      TestUtils.renderIntoDocument(
=======
      const Decorated = reduxForm({
        form: 'testForm',
        destroyOnUnmount: false,
        onSubmit(data, dispatch) {
          dispatch(startSubmit('testForm'))
        }
      })(Form)
  
      const dom = TestUtils.renderIntoDocument(
>>>>>>> c90f6e6b
        <Provider store={store}>
          <Decorated/>
        </Provider>
      )
<<<<<<< HEAD

      expect(store.getState()).toEqualMap({
        form: {
          testForm: {
            registeredFields: [ { name: 'foo', type: 'Field' } ]
          }
        }
      })
      expect(formRender).toHaveBeenCalled()
      expect(formRender.calls.length).toBe(1)

      expect(formRender.calls[0].arguments[0].change).toBeA('function')
      formRender.calls[0].arguments[0].change('foo', 'newValue')

      // check modified state
      expect(store.getState()).toEqualMap({
        form: {
          testForm: {
            registeredFields: [ { name: 'foo', type: 'Field' } ],
            values: { foo: 'newValue' }
          }
        }
      })

      // rerendered again because now dirty
      expect(formRender.calls.length).toBe(2)
=======
  
      // unmount form
      const stub = TestUtils.findRenderedComponentWithType(dom, Decorated)
      stub.submit()
  
      // form state not destroyed (just fields unregistered)
      expect(store.getState()).toEqualMap({
        form: {
          testForm: {
            anyTouched: true,
            fields: {
              foo: {
                touched: true
              }
            },
            registeredFields: [
              {
                name: 'foo',
                type: 'Field'
              }
            ],
            submitting: true,
            submitSucceeded: true
          }
        }
      })
>>>>>>> c90f6e6b
    })
  })
}

describeReduxForm('reduxForm.plain', plain, plainCombineReducers, addExpectations(plainExpectations))
describeReduxForm('reduxForm.immutable', immutable, immutableCombineReducers, addExpectations(immutableExpectations))<|MERGE_RESOLUTION|>--- conflicted
+++ resolved
@@ -2750,7 +2750,6 @@
       expect(inputRender.calls.length).toBe(3)
       expect(inputRender.calls[ 2 ].arguments[ 0 ].input.value).toBe('fooChanged')
     })
-<<<<<<< HEAD
 
     it('should provide dispatch-bound blur() that modifies values', () => {
       const store = makeStore({})
@@ -2761,7 +2760,97 @@
           formRender(this.props)
           return (
             <form>
-=======
+              <Field name="foo" component="input" type="text"/>
+            </form>
+          )
+        }
+      }
+      const Decorated = reduxForm({ form: 'testForm' })(Form)
+
+      TestUtils.renderIntoDocument(
+        <Provider store={store}>
+          <Decorated/>
+        </Provider>
+      )
+
+      expect(store.getState()).toEqualMap({
+        form: {
+          testForm: {
+            registeredFields: [ { name: 'foo', type: 'Field' } ]
+          }
+        }
+      })
+      expect(formRender).toHaveBeenCalled()
+      expect(formRender.calls.length).toBe(1)
+
+      expect(formRender.calls[0].arguments[0].blur).toBeA('function')
+      formRender.calls[0].arguments[0].blur('foo', 'newValue')
+
+      // check modified state
+      expect(store.getState()).toEqualMap({
+        form: {
+          testForm: {
+            registeredFields: [ { name: 'foo', type: 'Field' } ],
+            values: { foo: 'newValue' },
+            fields: { foo: { touched: true } },
+            anyTouched: true
+          }
+        }
+      })
+
+      // rerendered again because now dirty
+      expect(formRender.calls.length).toBe(2)
+    })
+
+    it('should provide dispatch-bound change() that modifies values', () => {
+      const store = makeStore({})
+      const formRender = createSpy()
+
+      class Form extends Component {
+        render() {
+          formRender(this.props)
+          return (
+            <form>
+              <Field name="foo" component="input" type="text"/>
+            </form>
+          )
+        }
+      }
+      const Decorated = reduxForm({ form: 'testForm' })(Form)
+
+      TestUtils.renderIntoDocument(
+        <Provider store={store}>
+          <Decorated/>
+        </Provider>
+      )
+
+      expect(store.getState()).toEqualMap({
+        form: {
+          testForm: {
+            registeredFields: [ { name: 'foo', type: 'Field' } ]
+          }
+        }
+      })
+      expect(formRender).toHaveBeenCalled()
+      expect(formRender.calls.length).toBe(1)
+
+      expect(formRender.calls[0].arguments[0].change).toBeA('function')
+      formRender.calls[0].arguments[0].change('foo', 'newValue')
+
+      // check modified state
+      expect(store.getState()).toEqualMap({
+        form: {
+          testForm: {
+            registeredFields: [ { name: 'foo', type: 'Field' } ],
+            values: { foo: 'newValue' }
+          }
+        }
+      })
+
+      // rerendered again because now dirty
+      expect(formRender.calls.length).toBe(2)
+    })
+
     it('startSubmit in onSubmit promise', () => {
       const store = makeStore({})
       class Form extends Component {
@@ -2769,80 +2858,33 @@
           const { handleSubmit } = this.props
           return (
             <form onSubmit={handleSubmit}>
->>>>>>> c90f6e6b
               <Field name="foo" component="input" type="text"/>
             </form>
           )
         }
       }
-<<<<<<< HEAD
-      const Decorated = reduxForm({ form: 'testForm' })(Form)
-
-      TestUtils.renderIntoDocument(
-=======
       const resolvedProm = Promise.resolve()
       const Decorated = reduxForm({
         form: 'testForm',
         destroyOnUnmount: false,
         onSubmit(data, dispatch) {
           dispatch(startSubmit('testForm'))
-          
+
           return resolvedProm
         }
       })(Form)
 
       const dom = TestUtils.renderIntoDocument(
->>>>>>> c90f6e6b
-        <Provider store={store}>
-          <Decorated/>
-        </Provider>
-      )
-
-<<<<<<< HEAD
-      expect(store.getState()).toEqualMap({
-        form: {
-          testForm: {
-            registeredFields: [ { name: 'foo', type: 'Field' } ]
-          }
-        }
-      })
-      expect(formRender).toHaveBeenCalled()
-      expect(formRender.calls.length).toBe(1)
-
-      expect(formRender.calls[0].arguments[0].blur).toBeA('function')
-      formRender.calls[0].arguments[0].blur('foo', 'newValue')
-
-      // check modified state
-      expect(store.getState()).toEqualMap({
-        form: {
-          testForm: {
-            registeredFields: [ { name: 'foo', type: 'Field' } ],
-            values: { foo: 'newValue' },
-            fields: { foo: { touched: true } },
-            anyTouched: true
-          }
-        }
-      })
-
-      // rerendered again because now dirty
-      expect(formRender.calls.length).toBe(2)
-    })
-
-    it('should provide dispatch-bound change() that modifies values', () => {
-      const store = makeStore({})
-      const formRender = createSpy()
-
-      class Form extends Component {
-        render() {
-          formRender(this.props)
-          return (
-            <form>
-=======
+        <Provider store={store}>
+          <Decorated/>
+        </Provider>
+      )
+
       // unmount form
       const stub = TestUtils.findRenderedComponentWithType(dom, Decorated)
       stub.submit()
-      
-      
+
+
       return resolvedProm.then(() => {
         // form state not destroyed (just fields unregistered)
         expect(store.getState()).toEqualMap({
@@ -2873,17 +2915,11 @@
           const { handleSubmit } = this.props
           return (
             <form onSubmit={handleSubmit}>
->>>>>>> c90f6e6b
               <Field name="foo" component="input" type="text"/>
             </form>
           )
         }
       }
-<<<<<<< HEAD
-      const Decorated = reduxForm({ form: 'testForm' })(Form)
-
-      TestUtils.renderIntoDocument(
-=======
       const Decorated = reduxForm({
         form: 'testForm',
         destroyOnUnmount: false,
@@ -2891,46 +2927,17 @@
           dispatch(startSubmit('testForm'))
         }
       })(Form)
-  
+
       const dom = TestUtils.renderIntoDocument(
->>>>>>> c90f6e6b
-        <Provider store={store}>
-          <Decorated/>
-        </Provider>
-      )
-<<<<<<< HEAD
-
-      expect(store.getState()).toEqualMap({
-        form: {
-          testForm: {
-            registeredFields: [ { name: 'foo', type: 'Field' } ]
-          }
-        }
-      })
-      expect(formRender).toHaveBeenCalled()
-      expect(formRender.calls.length).toBe(1)
-
-      expect(formRender.calls[0].arguments[0].change).toBeA('function')
-      formRender.calls[0].arguments[0].change('foo', 'newValue')
-
-      // check modified state
-      expect(store.getState()).toEqualMap({
-        form: {
-          testForm: {
-            registeredFields: [ { name: 'foo', type: 'Field' } ],
-            values: { foo: 'newValue' }
-          }
-        }
-      })
-
-      // rerendered again because now dirty
-      expect(formRender.calls.length).toBe(2)
-=======
-  
+        <Provider store={store}>
+          <Decorated/>
+        </Provider>
+      )
+
       // unmount form
       const stub = TestUtils.findRenderedComponentWithType(dom, Decorated)
       stub.submit()
-  
+
       // form state not destroyed (just fields unregistered)
       expect(store.getState()).toEqualMap({
         form: {
@@ -2952,7 +2959,6 @@
           }
         }
       })
->>>>>>> c90f6e6b
     })
   })
 }
