import expect, { createSpy } from 'expect'
import handleSubmit from '../handleSubmit'
import SubmissionError from '../SubmissionError'
import { noop } from 'lodash'

describe('handleSubmit', () => {
  it('should stop if sync validation fails', () => {
    const values = { foo: 'bar', baz: 42 }
    const submit = createSpy().andReturn(69)
    const startSubmit = createSpy()
    const stopSubmit = createSpy()
    const touch = createSpy()
    const setSubmitFailed = createSpy()
    const setSubmitSucceeded = createSpy()
    const asyncValidate = createSpy()
    const props = { startSubmit, stopSubmit, touch, setSubmitFailed, setSubmitSucceeded, values }

    handleSubmit(submit, props, false, asyncValidate, [ 'foo', 'baz' ])

    expect(submit).toNotHaveBeenCalled()
    expect(startSubmit).toNotHaveBeenCalled()
    expect(stopSubmit).toNotHaveBeenCalled()
    expect(touch)
      .toHaveBeenCalled()
      .toHaveBeenCalledWith('foo', 'baz')
    expect(asyncValidate).toNotHaveBeenCalled()
    expect(setSubmitSucceeded).toNotHaveBeenCalled()
    expect(setSubmitFailed)
      .toHaveBeenCalled()
      .toHaveBeenCalledWith('foo', 'baz')
  })

  it('should stop and return errors if sync validation fails', () => {
    const values = { foo: 'bar', baz: 42 }
    const submit = createSpy().andReturn(69)
    const syncErrors = { foo: 'error' }
    const startSubmit = createSpy()
    const stopSubmit = createSpy()
    const touch = createSpy()
    const setSubmitFailed = createSpy()
    const setSubmitSucceeded = createSpy()
    const asyncValidate = createSpy()
    const props = {
      startSubmit,
      stopSubmit,
      touch,
      setSubmitFailed, setSubmitSucceeded,
      syncErrors,
      values
    }

    const result = handleSubmit(submit, props, false, asyncValidate, [ 'foo', 'baz' ])

    expect(asyncValidate).toNotHaveBeenCalled()
    expect(submit).toNotHaveBeenCalled()
    expect(startSubmit).toNotHaveBeenCalled()
    expect(stopSubmit).toNotHaveBeenCalled()
    expect(touch)
      .toHaveBeenCalled()
      .toHaveBeenCalledWith('foo', 'baz')
    expect(setSubmitSucceeded).toNotHaveBeenCalled()
    expect(setSubmitFailed)
      .toHaveBeenCalled()
      .toHaveBeenCalledWith('foo', 'baz')
    expect(result).toBe(syncErrors)
  })

  it('should return result of sync submit', () => {
    const values = { foo: 'bar', baz: 42 }
    const submit = createSpy().andReturn(69)
    const dispatch = noop
    const startSubmit = createSpy()
    const stopSubmit = createSpy()
    const touch = createSpy()
    const setSubmitFailed = createSpy()
    const setSubmitSucceeded = createSpy()
    const asyncValidate = undefined
    const props = { dispatch, startSubmit, stopSubmit, touch, setSubmitFailed, setSubmitSucceeded, values }

    expect(handleSubmit(submit, props, true, asyncValidate, [ 'foo', 'baz' ])).toBe(69)

    expect(submit)
      .toHaveBeenCalled()
<<<<<<< HEAD
      .toHaveBeenCalledWith(values, dispatch, props);
    expect(startSubmit).toNotHaveBeenCalled();
    expect(stopSubmit).toNotHaveBeenCalled();
    expect(submitFailed).toNotHaveBeenCalled();
    expect(onSubmitSuccess).toHaveBeenCalled();
    expect(onSubmitFail).toNotHaveBeenCalled();
  });
=======
      .toHaveBeenCalledWith(values, dispatch)
    expect(startSubmit).toNotHaveBeenCalled()
    expect(stopSubmit).toNotHaveBeenCalled()
    expect(touch)
      .toHaveBeenCalled()
      .toHaveBeenCalledWith('foo', 'baz')
    expect(setSubmitFailed).toNotHaveBeenCalled()
    expect(setSubmitSucceeded).toHaveBeenCalled()
  })
>>>>>>> 3fac81bc

  it('should not submit if async validation fails', () => {
    const values = { foo: 'bar', baz: 42 }
    const submit = createSpy().andReturn(69)
    const dispatch = noop
    const startSubmit = createSpy()
    const stopSubmit = createSpy()
    const touch = createSpy()
    const setSubmitFailed = createSpy()
    const setSubmitSucceeded = createSpy()
    const asyncValidate = createSpy().andReturn(Promise.reject())
    const props = { dispatch, startSubmit, stopSubmit, touch, setSubmitFailed, setSubmitSucceeded, values }

    return handleSubmit(submit, props, true, asyncValidate, [ 'foo', 'baz' ])
      .catch(result => {
        expect(result).toBe(undefined)
        expect(asyncValidate)
          .toHaveBeenCalled()
          .toHaveBeenCalledWith()
        expect(submit).toNotHaveBeenCalled()
        expect(startSubmit).toNotHaveBeenCalled()
        expect(stopSubmit).toNotHaveBeenCalled()
        expect(touch)
          .toHaveBeenCalled()
          .toHaveBeenCalledWith('foo', 'baz')
        expect(setSubmitSucceeded).toNotHaveBeenCalled()
        expect(setSubmitFailed)
          .toHaveBeenCalled()
          .toHaveBeenCalledWith('foo', 'baz')
      })
  })

  it('should not submit if async validation fails and return rejected promise', () => {
    const values = { foo: 'bar', baz: 42 }
    const submit = createSpy().andReturn(69)
    const dispatch = noop
    const startSubmit = createSpy()
    const stopSubmit = createSpy()
    const touch = createSpy()
    const setSubmitFailed = createSpy()
    const setSubmitSucceeded = createSpy()
    const asyncErrors = { foo: 'async error' }
    const asyncValidate = createSpy().andReturn(Promise.reject(asyncErrors))
    const props = {
      dispatch, startSubmit, stopSubmit, touch, setSubmitFailed, setSubmitSucceeded, values
    }

    return handleSubmit(submit, props, true, asyncValidate, [ 'foo', 'baz' ])
      .catch(result => {
        expect(result).toBe(asyncErrors)
        expect(asyncValidate)
          .toHaveBeenCalled()
          .toHaveBeenCalledWith()
        expect(submit).toNotHaveBeenCalled()
        expect(startSubmit).toNotHaveBeenCalled()
        expect(stopSubmit).toNotHaveBeenCalled()
        expect(touch)
          .toHaveBeenCalled()
          .toHaveBeenCalledWith('foo', 'baz')
        expect(setSubmitSucceeded).toNotHaveBeenCalled()
        expect(setSubmitFailed)
          .toHaveBeenCalled()
          .toHaveBeenCalledWith('foo', 'baz')
      })
  })

  it('should sync submit if async validation passes', () => {
    const values = { foo: 'bar', baz: 42 }
    const submit = createSpy().andReturn(69)
    const dispatch = noop
    const startSubmit = createSpy()
    const stopSubmit = createSpy()
    const touch = createSpy()
    const setSubmitFailed = createSpy()
    const setSubmitSucceeded = createSpy()
    const asyncValidate = createSpy().andReturn(Promise.resolve())
    const props = { dispatch, startSubmit, stopSubmit, touch, setSubmitFailed, setSubmitSucceeded, values }

    return handleSubmit(submit, props, true, asyncValidate, [ 'foo', 'baz' ])
      .then(result => {
        expect(result).toBe(69)
        expect(asyncValidate)
          .toHaveBeenCalled()
          .toHaveBeenCalledWith()
        expect(submit)
          .toHaveBeenCalled()
<<<<<<< HEAD
          .toHaveBeenCalledWith(values, dispatch, props);
        expect(startSubmit).toNotHaveBeenCalled();
        expect(stopSubmit).toNotHaveBeenCalled();
        expect(submitFailed).toNotHaveBeenCalled();
        expect(onSubmitSuccess).toHaveBeenCalled();
        expect(onSubmitFail).toNotHaveBeenCalled();
      }, () => {
        expect(false).toBe(true); // should not get into reject branch
      });
  });
=======
          .toHaveBeenCalledWith(values, dispatch)
        expect(startSubmit).toNotHaveBeenCalled()
        expect(stopSubmit).toNotHaveBeenCalled()
        expect(touch)
          .toHaveBeenCalled()
          .toHaveBeenCalledWith('foo', 'baz')
        expect(setSubmitFailed).toNotHaveBeenCalled()
        expect(setSubmitSucceeded).toHaveBeenCalled()
      })
  })
>>>>>>> 3fac81bc

  it('should async submit if async validation passes', () => {
    const values = { foo: 'bar', baz: 42 }
    const submit = createSpy().andReturn(Promise.resolve(69))
    const dispatch = noop
    const startSubmit = createSpy()
    const stopSubmit = createSpy()
    const touch = createSpy()
    const setSubmitFailed = createSpy()
    const setSubmitSucceeded = createSpy()
    const asyncValidate = createSpy().andReturn(Promise.resolve())
    const props = { dispatch, startSubmit, stopSubmit, touch, setSubmitFailed, setSubmitSucceeded, values }

    return handleSubmit(submit, props, true, asyncValidate, [ 'foo', 'baz' ])
      .then(result => {
        expect(result).toBe(69)
        expect(asyncValidate)
          .toHaveBeenCalled()
          .toHaveBeenCalledWith()
        expect(submit)
          .toHaveBeenCalled()
<<<<<<< HEAD
          .toHaveBeenCalledWith(values, dispatch, props);
        expect(startSubmit).toHaveBeenCalled();
=======
          .toHaveBeenCalledWith(values, dispatch)
        expect(startSubmit)
          .toHaveBeenCalled()
>>>>>>> 3fac81bc
        expect(stopSubmit)
          .toHaveBeenCalled()
          .toHaveBeenCalledWith()
        expect(touch)
          .toHaveBeenCalled()
          .toHaveBeenCalledWith('foo', 'baz')
        expect(setSubmitFailed)
          .toNotHaveBeenCalled()
        expect(setSubmitSucceeded)
          .toHaveBeenCalled()
      })
  })

  it('should set submit errors if async submit fails', () => {
    const values = { foo: 'bar', baz: 42 }
    const submitErrors = { foo: 'submit error' }
    const submit = createSpy().andReturn(Promise.reject(new SubmissionError(submitErrors)))
    const dispatch = noop
    const startSubmit = createSpy()
    const stopSubmit = createSpy()
    const touch = createSpy()
    const setSubmitFailed = createSpy()
    const setSubmitSucceeded = createSpy()
    const asyncValidate = createSpy().andReturn(Promise.resolve())
    const props = { dispatch, startSubmit, stopSubmit, touch, setSubmitFailed, setSubmitSucceeded, values }

    return handleSubmit(submit, props, true, asyncValidate, [ 'foo', 'baz' ])
      .then(error => {
        expect(error).toBe(submitErrors)
        expect(asyncValidate)
          .toHaveBeenCalled()
          .toHaveBeenCalledWith()
        expect(submit)
          .toHaveBeenCalled()
          .toHaveBeenCalledWith(values, dispatch)
        expect(startSubmit)
          .toHaveBeenCalled()
        expect(stopSubmit)
          .toHaveBeenCalled()
          .toHaveBeenCalledWith(submitErrors)
        expect(touch)
          .toHaveBeenCalled()
          .toHaveBeenCalledWith('foo', 'baz')
        expect(setSubmitFailed)
          .toHaveBeenCalled()
        expect(setSubmitSucceeded)
          .toNotHaveBeenCalled()
      })
  })

  it('should not set errors if rejected value not a SubmissionError', () => {
    const values = { foo: 'bar', baz: 42 }
    const submitErrors = { foo: 'submit error' }
    const submit = createSpy().andReturn(Promise.reject(submitErrors))
    const dispatch = noop
    const startSubmit = createSpy()
    const stopSubmit = createSpy()
    const touch = createSpy()
    const setSubmitFailed = createSpy()
    const setSubmitSucceeded = createSpy()
    const asyncValidate = createSpy().andReturn(Promise.resolve())
    const props = { dispatch, startSubmit, stopSubmit, touch, setSubmitFailed, setSubmitSucceeded, values }

    return handleSubmit(submit, props, true, asyncValidate, [ 'foo', 'baz' ])
      .then(result => {
        expect(result).toBe(undefined)
        expect(asyncValidate)
          .toHaveBeenCalled()
          .toHaveBeenCalledWith()
        expect(submit)
          .toHaveBeenCalled()
<<<<<<< HEAD
          .toHaveBeenCalledWith(values, dispatch, props);
        expect(startSubmit).toHaveBeenCalled();
=======
          .toHaveBeenCalledWith(values, dispatch)
        expect(startSubmit)
          .toHaveBeenCalled()
>>>>>>> 3fac81bc
        expect(stopSubmit)
          .toHaveBeenCalled()
          .toHaveBeenCalledWith(undefined)  // not wrapped in SubmissionError
        expect(touch)
          .toHaveBeenCalled()
          .toHaveBeenCalledWith('foo', 'baz')
        expect(setSubmitFailed)
          .toHaveBeenCalled()
        expect(setSubmitSucceeded)
          .toNotHaveBeenCalled()
      })
  })

  it('should set submit errors if async submit fails and return rejected promise', () => {
    const values = { foo: 'bar', baz: 42 }
    const submitErrors = { foo: 'submit error' }
    const submit = createSpy().andReturn(Promise.reject(new SubmissionError(submitErrors)))
    const dispatch = noop
    const startSubmit = createSpy()
    const stopSubmit = createSpy()
    const touch = createSpy()
    const setSubmitFailed = createSpy()
    const setSubmitSucceeded = createSpy()
    const asyncValidate = createSpy().andReturn(Promise.resolve())
    const props = {
      dispatch, startSubmit, stopSubmit, touch, setSubmitFailed, setSubmitSucceeded, values
    }

    return handleSubmit(submit, props, true, asyncValidate, [ 'foo', 'baz' ])
      .then(error => {
        expect(error).toBe(submitErrors)
        expect(asyncValidate)
          .toHaveBeenCalled()
          .toHaveBeenCalledWith()
        expect(submit)
          .toHaveBeenCalled()
<<<<<<< HEAD
          .toHaveBeenCalledWith(values, dispatch, props);
        expect(startSubmit).toHaveBeenCalled();
=======
          .toHaveBeenCalledWith(values, dispatch)
        expect(startSubmit)
          .toHaveBeenCalled()
>>>>>>> 3fac81bc
        expect(stopSubmit)
          .toHaveBeenCalled()
          .toHaveBeenCalledWith(submitErrors)
        expect(touch)
          .toHaveBeenCalled()
          .toHaveBeenCalledWith('foo', 'baz')
        expect(setSubmitFailed).toHaveBeenCalled()
        expect(setSubmitSucceeded).toNotHaveBeenCalled()
      })
  })
})<|MERGE_RESOLUTION|>--- conflicted
+++ resolved
@@ -81,15 +81,6 @@
 
     expect(submit)
       .toHaveBeenCalled()
-<<<<<<< HEAD
-      .toHaveBeenCalledWith(values, dispatch, props);
-    expect(startSubmit).toNotHaveBeenCalled();
-    expect(stopSubmit).toNotHaveBeenCalled();
-    expect(submitFailed).toNotHaveBeenCalled();
-    expect(onSubmitSuccess).toHaveBeenCalled();
-    expect(onSubmitFail).toNotHaveBeenCalled();
-  });
-=======
       .toHaveBeenCalledWith(values, dispatch)
     expect(startSubmit).toNotHaveBeenCalled()
     expect(stopSubmit).toNotHaveBeenCalled()
@@ -99,7 +90,6 @@
     expect(setSubmitFailed).toNotHaveBeenCalled()
     expect(setSubmitSucceeded).toHaveBeenCalled()
   })
->>>>>>> 3fac81bc
 
   it('should not submit if async validation fails', () => {
     const values = { foo: 'bar', baz: 42 }
@@ -186,18 +176,6 @@
           .toHaveBeenCalledWith()
         expect(submit)
           .toHaveBeenCalled()
-<<<<<<< HEAD
-          .toHaveBeenCalledWith(values, dispatch, props);
-        expect(startSubmit).toNotHaveBeenCalled();
-        expect(stopSubmit).toNotHaveBeenCalled();
-        expect(submitFailed).toNotHaveBeenCalled();
-        expect(onSubmitSuccess).toHaveBeenCalled();
-        expect(onSubmitFail).toNotHaveBeenCalled();
-      }, () => {
-        expect(false).toBe(true); // should not get into reject branch
-      });
-  });
-=======
           .toHaveBeenCalledWith(values, dispatch)
         expect(startSubmit).toNotHaveBeenCalled()
         expect(stopSubmit).toNotHaveBeenCalled()
@@ -208,7 +186,6 @@
         expect(setSubmitSucceeded).toHaveBeenCalled()
       })
   })
->>>>>>> 3fac81bc
 
   it('should async submit if async validation passes', () => {
     const values = { foo: 'bar', baz: 42 }
@@ -230,14 +207,9 @@
           .toHaveBeenCalledWith()
         expect(submit)
           .toHaveBeenCalled()
-<<<<<<< HEAD
-          .toHaveBeenCalledWith(values, dispatch, props);
-        expect(startSubmit).toHaveBeenCalled();
-=======
           .toHaveBeenCalledWith(values, dispatch)
         expect(startSubmit)
           .toHaveBeenCalled()
->>>>>>> 3fac81bc
         expect(stopSubmit)
           .toHaveBeenCalled()
           .toHaveBeenCalledWith()
@@ -309,14 +281,9 @@
           .toHaveBeenCalledWith()
         expect(submit)
           .toHaveBeenCalled()
-<<<<<<< HEAD
-          .toHaveBeenCalledWith(values, dispatch, props);
-        expect(startSubmit).toHaveBeenCalled();
-=======
           .toHaveBeenCalledWith(values, dispatch)
         expect(startSubmit)
           .toHaveBeenCalled()
->>>>>>> 3fac81bc
         expect(stopSubmit)
           .toHaveBeenCalled()
           .toHaveBeenCalledWith(undefined)  // not wrapped in SubmissionError
@@ -353,14 +320,9 @@
           .toHaveBeenCalledWith()
         expect(submit)
           .toHaveBeenCalled()
-<<<<<<< HEAD
-          .toHaveBeenCalledWith(values, dispatch, props);
-        expect(startSubmit).toHaveBeenCalled();
-=======
           .toHaveBeenCalledWith(values, dispatch)
         expect(startSubmit)
           .toHaveBeenCalled()
->>>>>>> 3fac81bc
         expect(stopSubmit)
           .toHaveBeenCalled()
           .toHaveBeenCalledWith(submitErrors)
